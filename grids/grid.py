--- conflicted
+++ resolved
@@ -119,12 +119,8 @@
         s = s + 'Number of nodes ' + str(self.num_nodes) + '\n'
         return s
 
-<<<<<<< HEAD
 
     def compute_geometry(self, is_surf=False):
-=======
-    def compute_geometry(self):
->>>>>>> e6850ff6
         """Compute geometric quantities for the grid.
 
         This method initializes class variables describing the grid
@@ -138,14 +134,6 @@
 
         self.name.append('Compute geometry')
 
-<<<<<<< HEAD
-        if self.dim == 2:
-            self.__compute_geometry_2d(is_surf)
-        else:
-            self.__compute_geometry_3d()
-
-    def __compute_geometry_2d(self, is_surf):
-=======
         if self.dim == 1:
             self.__compute_geometry_1d()
         elif self.dim == 2:
@@ -197,7 +185,6 @@
         self.face_normals[:, flip] *= -1
 
     def __compute_geometry_2d(self):
->>>>>>> e6850ff6
         "Compute 2D geometry, with method motivated by similar MRST function"
 
         xn = self.nodes

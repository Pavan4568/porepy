--- conflicted
+++ resolved
@@ -152,28 +152,16 @@
 # This part is very slow and not optimized, it's just to obtain the plots once.
 b_box = gb.bounding_box()
 N_pts = 1000
-<<<<<<< HEAD
 y_range = np.linspace(b_box[0][1] + tol, b_box[1][1] - tol, N_pts)
 pts = np.stack((625 * np.ones(N_pts), y_range, np.zeros(N_pts)))
-values = plot_over_line(gb, pts, 'p', tol)
-=======
-y_range = np.linspace(b_box[0][1]+tol, b_box[1][1]-tol, N_pts)
-pts = np.stack((625*np.ones(N_pts), y_range, np.zeros(N_pts)))
 values = plot_over_line(gb, pts, 'pressure', tol)
->>>>>>> 06e9f5f1
 
 arc_length = y_range - b_box[0][1]
 np.savetxt("example_5_1_2/vem_x_625.csv", (arc_length, values))
 
-<<<<<<< HEAD
 x_range = np.linspace(b_box[0][0] + tol, b_box[1][0] - tol, N_pts)
 pts = np.stack((x_range, 500 * np.ones(N_pts), np.zeros(N_pts)))
-values = plot_over_line(gb, pts, 'p', tol)
-=======
-x_range = np.linspace(b_box[0][0]+tol, b_box[1][0]-tol, N_pts)
-pts = np.stack((x_range, 500*np.ones(N_pts), np.zeros(N_pts)))
 values = plot_over_line(gb, pts, 'pressure', tol)
->>>>>>> 06e9f5f1
 
 arc_length = x_range - b_box[0][0]
 np.savetxt("example_5_1_2/vem_y_500.csv", (arc_length, values))

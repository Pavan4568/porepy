import numpy as np
import scipy.sparse as sps

from porepy.viz.exporter import Exporter
from porepy.fracs import importer

from porepy.params import tensor
from porepy.params.bc import BoundaryCondition
from porepy.params.data import Parameters

from porepy.grids import coarsening as co

from porepy.numerics.vem import vem_dual, vem_source

#------------------------------------------------------------------------------#


def add_data(gb, domain, kf):
    """
    Define the permeability, apertures, boundary conditions
    """
    gb.add_node_props(['param'])
    tol = 1e-5
    a = 1e-4

    for g, d in gb:
        param = Parameters(g)

        # Permeability
        kxx = np.ones(g.num_cells) * np.power(kf, g.dim < gb.dim_max())
        if g.dim == 2:
            perm = tensor.SecondOrder(g.dim, kxx=kxx, kyy=kxx, kzz=1)
        else:
            perm = tensor.SecondOrder(g.dim, kxx=kxx, kyy=1, kzz=1)
        param.set_tensor("flow", perm)

        # Source term
        param.set_source("flow", np.zeros(g.num_cells))

        # Assign apertures
        aperture = np.power(a, gb.dim_max() - g.dim)
        param.set_aperture(np.ones(g.num_cells) * aperture)

        # Boundaries
        bound_faces = g.get_domain_boundary_faces()
        if bound_faces.size != 0:
            bound_face_centers = g.face_centers[:, bound_faces]

            left = bound_face_centers[0, :] < domain['xmin'] + tol
            right = bound_face_centers[0, :] > domain['xmax'] - tol

            labels = np.array(['neu'] * bound_faces.size)
            labels[right] = 'dir'

            bc_val = np.zeros(g.num_faces)
            bc_val[bound_faces[left]] = -aperture \
                * g.face_areas[bound_faces[left]]
            bc_val[bound_faces[right]] = 1

            param.set_bc("flow", BoundaryCondition(g, bound_faces, labels))
            param.set_bc_val("flow", bc_val)
        else:
            param.set_bc("flow", BoundaryCondition(
                g, np.empty(0), np.empty(0)))

        d['param'] = param

    # Assign coupling permeability
    gb.add_edge_prop('kn')
    for e, d in gb.edges_props():
        gn = gb.sorted_nodes_of_edge(e)
        aperture = np.power(a, gb.dim_max() - gn[0].dim)
        d['kn'] = np.ones(gn[0].num_cells) * kf / aperture

#------------------------------------------------------------------------------#


def write_network(file_name):
    network = "FID,START_X,START_Y,END_X,END_Y\n"
    network += "0,0,0.5,1,0.5\n"
    network += "1,0.5,0,0.5,1\n"
    network += "2,0.5,0.75,1,0.75\n"
    network += "3,0.75,0.5,0.75,1\n"
    network += "4,0.5,0.625,0.75,0.625\n"
    network += "5,0.625,0.5,0.625,0.75\n"
    with open(file_name, "w") as text_file:
        text_file.write(network)

#------------------------------------------------------------------------------#


def main(kf, description, is_coarse=False, if_export=False):
    mesh_kwargs = {}
    mesh_kwargs['mesh_size'] = {'mode': 'constant',
                                'value': 0.045, 'bound_value': 0.045}

    domain = {'xmin': 0, 'xmax': 1, 'ymin': 0, 'ymax': 1}

    file_name = 'network_geiger.csv'
    write_network(file_name)
    gb = importer.dfm_2d_from_csv(file_name, mesh_kwargs, domain)
    gb.compute_geometry()
    if is_coarse:
        co.coarsen(gb, 'by_volume')
    gb.assign_node_ordering()

    # Assign parameters
    add_data(gb, domain, kf)

    # Choose and define the solvers and coupler
    solver_flow = vem_dual.DualVEMMixedDim('flow')
    A_flow, b_flow = solver_flow.matrix_rhs(gb)

    solver_source = vem_source.IntegralMixedDim('flow')
    A_source, b_source = solver_source.matrix_rhs(gb)

    up = sps.linalg.spsolve(A_flow + A_source, b_flow + b_source)
    solver_flow.split(gb, "up", up)

    gb.add_node_props(["discharge", 'pressure', "P0u"])
    solver_flow.extract_u(gb, "up", "discharge")
    solver_flow.extract_p(gb, "up", 'pressure')
    solver_flow.project_u(gb, "discharge", "P0u")

    if if_export:
        save = Exporter(gb, "vem", folder="vem_" + description)
<<<<<<< HEAD
        save.write_vtk(["p", "P0u"])
=======
        save.write_vtk(['pressure', "P0u"])
>>>>>>> 06e9f5f1

#------------------------------------------------------------------------------#


def test_vem_blocking():
    kf = 1e-4
    main(kf, "blocking")

#------------------------------------------------------------------------------#


def test_vem_permeable():
    kf = 1e4
    main(kf, "permeable")

#------------------------------------------------------------------------------#<|MERGE_RESOLUTION|>--- conflicted
+++ resolved
@@ -124,11 +124,7 @@
 
     if if_export:
         save = Exporter(gb, "vem", folder="vem_" + description)
-<<<<<<< HEAD
-        save.write_vtk(["p", "P0u"])
-=======
         save.write_vtk(['pressure', "P0u"])
->>>>>>> 06e9f5f1
 
 #------------------------------------------------------------------------------#
 

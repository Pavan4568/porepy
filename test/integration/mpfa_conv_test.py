"""
Unit tests for MPFA methods.

The tests are meant for ensuring detecting if the behavior of the
discretization changes. This is done by comparing the results on relatively
small and simple problems with those obtained at a time when the code was
considered 'correct' - (May 2016). The comparison in itself is rather ugly
(results are hard-coded).

The tests herein should be seen in connection with the jupyter notebook for
convergence tests located in the same folder (mpfa_conv_2d.ipynb)

If the tests fail, it is most likely caused by changes in the grid,
or in the discretization method.
"""
from __future__ import division
import numpy as np
import sympy
import scipy.sparse.linalg
import unittest
from math import pi

from porepy.grids import structured, simplex
from porepy.params import tensor, bc
from porepy.numerics.fv import mpfa, fvutils, mpsa
from porepy.utils.mcolon import mcolon
from test.integration import setup_grids_mpfa_mpsa_tests as setup_grids


class _SolutionHomogeneousDomainFlow(object):
    """Convenience class for representing an analytical solution, and its
    derivatives"""

    def __init__(self, u, x, y):
        u_f = sympy.lambdify((x, y), u, 'numpy')
        dux = sympy.diff(u, x)
        duy = sympy.diff(u, y)
        dux_f = sympy.lambdify((x, y), dux, 'numpy')
        duy_f = sympy.lambdify((x, y), duy, 'numpy')
        rhs = -sympy.diff(dux, x) - sympy.diff(duy, y)
        rhs_f = sympy.lambdify((x, y), rhs, 'numpy')
        self.u_f = u_f
        self.dux_f = dux_f
        self.duy_f = duy_f
        self.rhs_f = rhs_f


class _SolutionHomogeneousDomainElasticity(object):

    def __init__(self, ux, uy, x, y):
        ux_f = sympy.lambdify((x, y), ux, 'numpy')
        uy_f = sympy.lambdify((x, y), uy, 'numpy')
        dux_x = sympy.diff(ux, x)
        dux_y = sympy.diff(ux, y)
        duy_x = sympy.diff(uy, x)
        duy_y = sympy.diff(uy, y)
        divu = dux_x + duy_y

        sxx = 2 * dux_x + divu
        sxy = (dux_y + duy_x)
        syx = (duy_x + dux_y)
        syy = 2 * duy_y + divu

        sxx_f = sympy.lambdify((x, y), sxx, 'numpy')
        sxy_f = sympy.lambdify((x, y), sxy, 'numpy')
        syx_f = sympy.lambdify((x, y), syx, 'numpy')
        syy_f = sympy.lambdify((x, y), syy, 'numpy')

        rhs_x = sympy.diff(sxx, x) + sympy.diff(syx, y)
        rhs_y = sympy.diff(sxy, x) + sympy.diff(syy, y)
        rhs_x_f = sympy.lambdify((x, y), rhs_x, 'numpy')
        rhs_y_f = sympy.lambdify((x, y), rhs_y, 'numpy')
        self.ux_f = ux_f
        self.uy_f = uy_f
        self.sxx_f = sxx_f
        self.sxy_f = sxy_f
        self.syx_f = syx_f
        self.syy_f = syy_f
        self.rhs_x_f = rhs_x_f
        self.rhs_y_f = rhs_y_f


class MainTester(unittest.TestCase):
    """
    Wrapper for all system solves. One day, this can be replaced by an
    'elliptic solver' of some kind.

    The class contains methods for discretizing problems, and solving for a
    given right hand side. The design of these mehtods is poor (they should
    have been combined into one), but that is how it is.
    """

    def solve_system_homogeneous_perm(self, g, bound_cond, bound_faces, k,
                                      an_sol):
        """
        Set up and solve a problem with an analytical solution expressed in
        a simple form (probably this implies no heterogeneity, or some
        rewriting of the way analytical solutions are represented).
        """
        # Discretization. Use python inverter for speed
<<<<<<< HEAD
        flux, bound_flux, _, _ = mpfa.mpfa(g, k, bound_cond, inverter='python',
                                           eta=0)
=======
        flux, bound_flux = mpfa.mpfa(
            g, k, bound_cond, inverter='python', eta=0)
>>>>>>> 6eda7197
        # Set up linear system
        div = fvutils.scalar_divergence(g)
        a = div * flux

        # Boundary values from analytical solution
        xf = g.face_centers
        u_bound = np.zeros(g.num_faces)
        u_bound[bound_faces] = an_sol.u_f(xf[0, bound_faces], xf[1,
                                                                 bound_faces])
        # Right hand side
        xc = g.cell_centers
        b = an_sol.rhs_f(xc[0], xc[1]) * g.cell_volumes \
            - div * bound_flux * u_bound

        # Solve, compute flux, return
        u_num = scipy.sparse.linalg.spsolve(a, b)
        flux_num = flux * u_num + bound_flux * u_bound
        return u_num, flux_num

    def solve_system_chi_type_perm(self, g, bound_cond, an_sol, chi, kappa):
        """
        Set up and solve a problem where
        1) the permeability is given on the form perm = (1-chi) + chi *
        kappa, with chi a characteristic function of a subdomain,
        2) The solution takes the form u_full = u / ((1-chi) + chi*kappa),
        so that the flux is independent of kappa.

        Note that for this to work, some care is needed when choosing the
        analytical solution: u must be zero on the line of the discontinuity.

        Also note that self.solve_system is a sub-method of this, with a
        single characteristic region.
        """
        # Compute permeability
        char_func_cells = chi(g.cell_centers[0], g.cell_centers[1]) * 1.
        perm_vec = (1 - char_func_cells) + kappa * char_func_cells
        perm = tensor.SecondOrderTensor(2, perm_vec)

        # The rest of the function is similar to self.solve.system, see that
        # for comments.
<<<<<<< HEAD
        bound_faces = g.get_boundary_faces()
        flux, bound_flux, _, _ = mpfa.mpfa(g, perm, bound_cond,
                                           inverter='python', eta=0)
=======
        bound_faces = g.tags['domain_boundary_faces'].nonzero()[0]
        flux, bound_flux = mpfa.mpfa(g, perm, bound_cond, inverter='python',
                                     eta=0)
>>>>>>> 6eda7197

        xc = g.cell_centers
        xf = g.face_centers
        char_func_bound = chi(xf[0, bound_faces], xf[1, bound_faces]) * 1

        u_bound = np.zeros(g.num_faces)
        u_bound[bound_faces] = an_sol.u_f(xf[0, bound_faces],
                                          xf[1, bound_faces]) \
            / ((1 - char_func_bound)
               + kappa * char_func_bound)

        div = fvutils.scalar_divergence(g)
        a = div * flux

        b = an_sol.rhs_f(xc[0], xc[1]) * g.cell_volumes \
            - div * bound_flux * u_bound

        u_num = scipy.sparse.linalg.spsolve(a, b)
        flux_num = flux * u_num + bound_flux * u_bound
        return u_num, flux_num

    def solve_system_homogeneous_elasticity(self, g, bound_cond,
                                            bound_faces, k, an_sol):
        stress, bound_stress = mpsa.mpsa(g, k, bound_cond, inverter='python',
                                         eta=0)
        div = fvutils.vector_divergence(g)
        a = div * stress

        # Boundary conditions
        xf = g.face_centers
        u_bound = np.zeros((g.dim, g.num_faces))
        u_bound[0, bound_faces] = an_sol.ux_f(xf[0, bound_faces],
                                              xf[1, bound_faces])
        u_bound[1, bound_faces] = an_sol.uy_f(xf[0, bound_faces],
                                              xf[1, bound_faces])

        # Right hand side - contribution from the solution and the boundary
        # conditions
        xc = g.cell_centers
        rhs = np.vstack(
            (an_sol.rhs_x_f(xc[0], xc[1]),
             an_sol.rhs_y_f(xc[0], xc[1]))) * g.cell_volumes
        b = rhs.ravel('F') - div * bound_stress * u_bound.ravel('F')

        # Solve system, derive fluxes
        u_num = scipy.sparse.linalg.spsolve(a, b)
        stress_num = stress * u_num + bound_stress * u_bound.ravel('F')
        return u_num, stress_num

    def solve_system_chi_type_elasticity(self, g, bound_cond, an_sol, chi,
                                         kappa):
        char_func_cells = chi(g.cell_centers[0], g.cell_centers[1]) * 1.
        mat_vec = (1 - char_func_cells) + kappa * char_func_cells

        k = tensor.FourthOrderTensor(2, mat_vec, mat_vec)
        stress, bound_stress = mpsa.mpsa(g, k, bound_cond, inverter='python',
                                         eta=0)
        div = fvutils.vector_divergence(g)
        a = div * stress

        # Boundary conditions
        xf = g.face_centers
        bound_faces = g.tags['domain_boundary_faces'].nonzero()[0]
        char_func_bound = chi(xf[0, bound_faces], xf[1, bound_faces]) * 1
        u_bound = np.zeros((g.dim, g.num_faces))
        u_bound[0, bound_faces] = an_sol.ux_f(xf[0, bound_faces],
                                              xf[1, bound_faces])  \
            / ((1 - char_func_bound)
               + kappa * char_func_bound)
        u_bound[1, bound_faces] = an_sol.uy_f(xf[0, bound_faces],
                                              xf[1, bound_faces]) \
            / ((1 - char_func_bound)
               + kappa * char_func_bound)

        # Right hand side - contribution from the solution and the boundary
        # conditions
        xc = g.cell_centers
        rhs = np.vstack(
            (an_sol.rhs_x_f(xc[0], xc[1]),
             an_sol.rhs_y_f(xc[0], xc[1]))) * g.cell_volumes
        b = rhs.ravel('F') - div * bound_stress * u_bound.ravel('F')

        # Solve system, derive fluxes
        u_num = scipy.sparse.linalg.spsolve(a, b)
        stress_num = stress * u_num + bound_stress * u_bound.ravel('F')
        return u_num, stress_num


class CartGrid2D(MainTester):
    """
    Tests of Cartesian grids in 2D.
    """

    def setUp(self):
        # Set random seed
        np.random.seed(42)
        nx = np.array([4, 4])
        domain = np.array([1, 1])
        g = structured.CartGrid(nx, physdims=domain)

        # Perturbation rates, same notation as in setup_grids.py
        pert = 0.5
        dx = 0.25
        g = setup_grids.perturb(g, pert, dx)
        g.compute_geometry()
        self.g_nolines = g

        # Define a characteristic function which is True in the region
        # x > 0.5, y > 0.5
        def chi(xcoord, ycoord):
            return np.logical_and(np.greater(xcoord, 0.5),
                                  np.greater(ycoord, 0.5))

        # Create a new grid, which will not have faces along the
        # discontinuity perturbed
        g = structured.CartGrid(nx, physdims=domain)
        g.compute_geometry()
        old_nodes = g.nodes.copy()
        dx = np.max(domain / nx)
        np.random.seed(42)
        g = setup_grids.perturb(g, pert, dx)

        # Characteristic function for all cell centers
        xc = g.cell_centers
        chi = chi(xc[0], xc[1])
        # Detect faces on the discontinuity by applying g.cell_faces (this
        # is signed, so two cells in the same region will cancel out).
        #
        # Note that positive values also includes boundary faces, these will
        #  not be perturbed.
        chi_face = np.abs(g.cell_faces * chi)
        bnd_face = np.argwhere(chi_face > 0).squeeze(1)
        node_ptr = g.face_nodes.indptr
        node_ind = g.face_nodes.indices
        # Nodes of faces on the boundary
        bnd_nodes = node_ind[mcolon(node_ptr[bnd_face],
                                    node_ptr[bnd_face + 1])]
        g.nodes[:, bnd_nodes] = old_nodes[:, bnd_nodes]
        g.compute_geometry()
        self.g_lines = g

        # Define boundary faces and conditions
        self.bound_faces = g.tags['domain_boundary_faces'].nonzero()[0]
        self.bc = bc.BoundaryCondition(g, self.bound_faces,
                                       ['dir'] * self.bound_faces.size)

    def test_homogeneous_mpfa(self):
        """
        2D cartesian grid (perturbed) with constant permeability of unity.

        Analytical solution: sin(x) * cos(y).

        The data is created by the jupyter notebook mpfa_conv_2d. To
        recreate data, use the following parameters:

        np.random.seed(42)
        base = 4
        domain = np.array([1, 1])  [NOTE: base and domain together implies a
                                    resolution dx = 0.25 as used in
                                    perturbations in self.setUp()
        basedim = np.array([base, base])
        num_refs = 1
        grid_type = 'cart' [NOTE: The script will run both Cartesian and
                            Simplex grid, only consider the first values]
        pert = 0.5
        """
        x, y = sympy.symbols('x y')
        u = sympy.sin(x) * sympy.cos(y)
        an_sol = _SolutionHomogeneousDomainFlow(u, x, y)

        perm = 1
        k = tensor.SecondOrderTensor(2, perm * np.ones(self.g_nolines.num_cells))
        u_num, flux_num = self.solve_system_homogeneous_perm(self.g_nolines,
                                                             self.bc,
                                                             self.bound_faces,
                                                             k, an_sol)
        # Hard coded values for potential and flux
        u_precomp = np.array([0.11215902, 0.37777176, 0.61052237,
                              0.77095723, 0.09728957, 0.36730807,
                              0.56046212, 0.70182774, 0.10112506,
                              0.31733332, 0.47708993, 0.60621791,
                              0.06218831, 0.23226929, 0.36654522,
                              0.49221303])
        flux_precomp = np.array([-0.22614269, -0.23671876, -0.16849627,
                                 -0.21205881, -0.19724312, -0.25489906,
                                 -0.25400658, -0.20711298, -0.13397631,
                                 -0.07618574, -0.13563931, -0.20535843,
                                 -0.16753938, -0.17611844, -0.11203853,
                                 -0.2116459, -0.14134316, -0.1733023,
                                 -0.09103128, -0.1022011, -0.07195505,
                                 0.03399637, 0.00940329, -0.04211765,
                                 -0.0475905, 0.01355307, 0.11901831,
                                 0.06015525, -0.0321949, 0.02277024,
                                 0.09980502, 0.07256712, 0.05134825,
                                 0.02497919, 0.15964945, 0.08262653,
                                 -0.01126896, 0.09066114, 0.12487007,
                                 0.14794111])

        assert np.isclose(u_num, u_precomp, atol=1e-10).all()
        assert np.isclose(flux_num, flux_precomp, atol=1e-10).all()

    def test_homogeneous_mpsa(self):
        """
        2D cartesian grid (perturbed) with constant permeability of unity.

        Analytical solution: sin(x) * cos(y).

        The data is created by the jupyter notebook mpfa_conv_2d. To
        recreate data, use the following parameters:

        np.random.seed(42)
        base = 4
        domain = np.array([1, 1])  [NOTE: base and domain together implies a
                                    resolution dx = 0.25 as used in
                                    perturbations in self.setUp()
        basedim = np.array([base, base])
        num_refs = 1
        grid_type = 'cart' [NOTE: The script will run both Cartesian and
                            Simplex grid, only consider the first values]
        pert = 0.5
        """
        x, y = sympy.symbols('x y')
        ux = sympy.sin(x) * sympy.cos(y)
        uy = sympy.sin(x) * x ** 2
        an_sol = _SolutionHomogeneousDomainElasticity(ux, uy, x, y)

        muc = np.ones(self.g_nolines.num_cells)
        lambdac = muc
        k = tensor.FourthOrderTensor(2, muc, lambdac)

        u_num, stress_num = self.solve_system_homogeneous_elasticity(
            self.g_nolines, self.bc, self.bound_faces, k, an_sol)
        # Hard coded values for potential and flux
        u_precomp = np.array([0.11366212, 0.0016265,  0.38066164,
                              0.05290915, 0.60764223, 0.26625161,
                              0.76716622, 0.59179678, 0.09577507,
                              0.00561839, 0.3626334,  0.05751547,
                              0.56062814, 0.24723059, 0.70605554,
                              0.55294348, 0.10303519, 0.00842774,
                              0.32185779, 0.05971505, 0.47883107,
                              0.23055903, 0.60543074, 0.52036681,
                              0.06327931, 0.00702883, 0.23617388,
                              0.04850275, 0.36972696, 0.21029376,
                              0.49293205, 0.56432259])

        stress_precomp = np.array([0.68484199, 0.02895805, 0.73603478,
                                   0.1475628,  0.48215302, 0.12417911,
                                   0.62809128, 0.39723115, 0.45344911,
                                   0.69887207, 0.76189355, 0.01707399,
                                   0.71496816, -0.07979219, 0.63322857,
                                   0.15883014, 0.49902082, 0.27421345,
                                   0.39221742, 0.36820387, 0.40893422,
                                   -0.01739874, 0.66081767, 0.08374431,
                                   0.54320625, 0.14502388, 0.46352808,
                                   0.24266992, 0.30123855, 0.34816392,
                                   0.62928856, -0.03865476, 0.43785531,
                                   0.00720618, 0.56430799, 0.1143649,
                                   0.29710911, 0.17885921, 0.24513327,
                                   0.34234796, 0.25399609, 0.33148205,
                                   0.00877334, 0.17425769, 0.23058976,
                                   0.17996427, 0.46815353, 0.21598288,
                                   0.17522634, 0.24058778, 0.16709671,
                                   0.32158003, -0.04745346, 0.06141119,
                                   0.40861851, 0.14410509, 0.18957558,
                                   0.32701767, 0.13661476, 0.2044117,
                                   -0.02109245, 0.06352552, 0.37501704,
                                   0.18515113, -0.08995594, 0.19745797,
                                   0.17417018, 0.21385356, -0.04394501,
                                   0.07499957, 0.38902793, 0.22864314,
                                   0.08610625, 0.09333756, -0.01972811,
                                   0.14977722, 0.12827059, 0.11835038,
                                   0.33271425, 0.18711232])

        assert np.isclose(u_num, u_precomp, atol=1e-10).all()
        assert np.isclose(stress_num, stress_precomp, atol=1e-10).all()

    def test_heterogeneous_kappa_1e_neg6_mpfa(self):
        """
        2D cartesian grid (perturbed) with permeability given as

        k(x,y) = 1e-6, x > 0.5, y > 0.5
        k(x,y) = 1 otherwise

        Analytical solution: sin(2 * x * pi) * sin(2 * pi * y).

        Note that the analytical solution is zero along the discontinuity.

        The data is created by the jupyter notebook mpfa_conv_2d. To
        recreate data, use the following parameters:

        np.random.seed(42)
        base = 4
        domain = np.array([1, 1])  [NOTE: base and domain together implies a
                                    resolution dx = 0.25 as used in
                                    perturbations in self.setUp()
        basedim = np.array([base, base])
        num_refs = 1
        grid_type = 'cart' [NOTE: The script will run both Cartesian and
                            Simplex grid, only consider the first values]
        pert = 0.5
        """
        kappa = 1e-6

        x, y = sympy.symbols('x y')
        u = sympy.sin(2 * pi * x) * sympy.sin(2 * pi * y)
        an_sol = _SolutionHomogeneousDomainFlow(u, x, y)

        def chi(xc, yc):
            return np.logical_and(np.greater(xc, 0.5), np.greater(yc, 0.5))

        u_num, flux_num = self.solve_system_chi_type_perm(self.g_lines,
                                                          self.bc, an_sol,
                                                          chi, kappa)
        u_precomp = np.array([3.91688459e-01, 5.44014582e-01,
                              -6.95254908e-01, -6.91407727e-01,
                              5.27854234e-01, 8.73164613e-01,
                              -3.68081801e-01, -2.90171573e-01,
                              -5.64748667e-01, -5.95331084e-01,
                              7.16007640e+05, 7.52597195e+05,
                              -5.24438451e-01, -7.22016098e-01,
                              4.95904641e+05, 5.32583312e+05])
        flux_precomp = np.array([-1.11909891, -0.45106523, 0.84944736,
                                 -0.06652199, -2.16807666, -1.12677713,
                                 -0.45344628, 1.6102826, -0.03276262,
                                 -0.58079751, 0.71460786, 0.19652822,
                                 -1.35594388, -0.06197948, 1.37532039,
                                 1.79954634, 0.1518235, -1.12637603,
                                 -0.04696978, 1.15521742, -1.64778558,
                                 -1.10489621, 1.19653738, 0.79433075,
                                 -0.27014072, -0.47589136, -0.49921764,
                                 -0.38658258, 1.8201197, 0.88930865,
                                 -1.29370566, -1.32735917, -0.10266602,
                                 0.08101587, 0.32309499, 0.33810848,
                                 -0.61819902, -1.65272094, 1.14414139,
                                 1.18782153])

        assert np.isclose(u_num, u_precomp, atol=1e-10).all()
        assert np.isclose(flux_num, flux_precomp, atol=1e-10).all()

    def test_heterogeneous_kappa_1e_pos6_mpfa(self):
        """
        2D cartesian grid (perturbed) with permeability given as

        k(x,y) = 1e6, x > 0.5, y > 0.5
        k(x,y) = 1 otherwise

        Analytical solution: sin(2 * x * pi) * sin(2 * pi * y).

        Note that the analytical solution is zero along the discontinuity.

        The data is created by the jupyter notebook mpfa_conv_2d. To
        recreate data, use the following parameters:

        np.random.seed(42)
        base = 4
        domain = np.array([1, 1])  [NOTE: base and domain together implies a
                                    resolution dx = 0.25 as used in
                                    perturbations in self.setUp()
        basedim = np.array([base, base])
        num_refs = 1
        grid_type = 'cart' [NOTE: The script will run both Cartesian and
                            Simplex grid, only consider the first values]
        pert = 0.5
        """
        kappa = 1e6

        x, y = sympy.symbols('x y')
        u = sympy.sin(2 * pi * x) * sympy.sin(2 * pi * y)
        an_sol = _SolutionHomogeneousDomainFlow(u, x, y)

        def chi(xc, yc):
            return np.logical_and(np.greater(xc, 0.5), np.greater(yc, 0.5))

        u_num, flux_num = self.solve_system_chi_type_perm(self.g_lines,
                                                          self.bc, an_sol,
                                                          chi, kappa)
        u_precomp = np.array([3.86896239e-01, 5.25655435e-01,
                              -7.35593962e-01, -7.20356456e-01,
                              5.13670140e-01, 8.14201598e-01,
                              -5.31488005e-01, -4.11844753e-01,
                              -5.75653573e-01, -6.28177518e-01,
                              9.38100917e-07, 8.71900958e-07,
                              -5.23515554e-01, -7.05297017e-01,
                              5.28281641e-07, 5.58253234e-07])
        flux_precomp = np.array([-1.10722384, -0.42775993, 0.85224437,
                                 -0.09453212, -2.26260685, -1.10152723,
                                 -0.41307325, 1.72965213, -0.07004913,
                                 -0.75104724, 0.72531379, 0.2155964,
                                 -1.30860082, 0.06961809, 1.61515011,
                                 1.79751536, 0.13811229, -1.23375323,
                                 -0.046755, 1.21561606, -1.62410537,
                                 -1.06935512, 1.27398432, 0.82059427,
                                 -0.25789075, -0.41984198, -0.39096356,
                                 -0.29379901, 1.81724656, 0.86636152,
                                 -1.02879553, -1.10161239, -0.11390141,
                                 0.02979385, 0.50375061, 0.45562311,
                                 -0.61775419, -1.61027696, 1.21720503,
                                 1.24515229])

        assert np.isclose(u_num, u_precomp, atol=1e-10).all()
        assert np.isclose(flux_num, flux_precomp, atol=1e-10).all()

    def test_heterogeneous_kappa_1e_neg6_mpsa(self):
        """
        2D cartesian grid (perturbed) with constant permeability of unity.

        Analytical solution: sin(x) * cos(y).

        The data is created by the jupyter notebook mpfa_conv_2d. To
        recreate data, use the following parameters:

        np.random.seed(42)
        base = 4
        domain = np.array([1, 1])  [NOTE: base and domain together implies a
                                    resolution dx = 0.25 as used in
                                    perturbations in self.setUp()
        basedim = np.array([base, base])
        num_refs = 1
        grid_type = 'cart' [NOTE: The script will run both Cartesian and
                            Simplex grid, only consider the first values]
        pert = 0.5
        """
        kappa = 1e-6
        x, y = sympy.symbols('x y')
        ux = sympy.sin(2 * pi * x) * sympy.sin(2 * pi * y)
        uy = sympy.cos(pi * x) * (y - 0.5) ** 2
        an_sol = _SolutionHomogeneousDomainElasticity(ux, uy, x, y)

        def chi(xc, yc):
            return np.logical_and(np.greater(xc, 0.5), np.greater(yc, 0.5))

        u_num, stress_num = self.solve_system_chi_type_elasticity(
            self.g_lines, self.bc, an_sol, chi, kappa)
        # Hard coded values for potential and flux

        u_precomp = np.array([4.34828020e-01, -4.28604711e-02,
                              4.44822207e-01, 2.38491959e-01,
                              -7.44343744e-01, -6.57167144e-02,
                              -7.00162624e-01, -3.00238227e-01,
                              5.87213962e-01, 4.38867039e-01,
                              8.23865674e-01, -1.13226288e-02,
                              -3.95485035e-01, -1.99228558e-01,
                              -3.86032264e-01, 1.98718901e-01,
                              -6.10107048e-01, 3.92175454e-01,
                              -4.61175691e-01, -9.54876903e-02,
                              7.16825459e+05, -1.16316129e+05,
                              7.47596763e+05, 1.37255259e+05,
                              -4.88145864e-01, -2.05122149e-02,
                              -6.50227511e-01, 2.10004595e-01,
                              5.11591679e+05, 6.36396262e+04,
                              5.40606333e+05, -2.95726100e+05])
        stress_precomp = np.array([3.32923060e+00, 4.80967293e-01,
                                   4.75468311e-01, 9.79098447e-01,
                                   -2.41353425e+00, -8.25311645e-02,
                                   4.92754427e-01, -8.70707593e-01,
                                   6.40562038e+00, -6.99251805e-01,
                                   3.62887576e+00, 1.24576479e-01,
                                   7.41411040e-01, -1.01589906e+00,
                                   -4.62752910e+00, -1.54194953e-01,
                                   -8.81738306e-03, 9.75232315e-01,
                                   2.03840198e+00, 3.94212745e-01,
                                   -2.40312366e+00, -9.84146744e-04,
                                   1.44439248e-01, -1.26062693e+00,
                                   4.01807150e+00, -2.18985536e-01,
                                   6.69214843e-02, 9.75560080e-01,
                                   -4.16164304e+00, 2.61832387e-01,
                                   -4.78158572e+00, 4.00765626e-01,
                                   -4.17553339e-01, 6.68855436e-01,
                                   3.43078750e+00, 1.76856058e-01,
                                   -3.19126220e-03, -8.16523644e-01,
                                   -3.70740449e+00, -3.94622916e-01,
                                   1.88586720e+00, -8.33488229e-01,
                                   9.75877417e-01, 3.12724793e-01,
                                   -1.54364949e+00, 1.36688693e-06,
                                   -3.99045087e-01, 1.75368137e-02,
                                   7.52661873e-01, 1.77359758e+00,
                                   3.06531877e-01, -1.61010433e+00,
                                   9.96675947e-01, -9.49588482e-01,
                                   3.75235100e-01, 2.15856369e+00,
                                   -1.84643256e+00, -5.28927672e-01,
                                   -1.02791621e+00, -5.48170356e-02,
                                   1.33910753e+00, 6.06184771e-02,
                                   1.32712008e+00, 7.05495950e-02,
                                   4.51513684e-01, -1.89761162e+00,
                                   -2.70617671e-01, 1.52758689e+00,
                                   -6.39287873e-01, 1.14606454e+00,
                                   -6.98695191e-01, -2.00244197e+00,
                                   3.32888439e-01, 6.13216163e-01,
                                   1.61829667e+00, -1.94315594e-01,
                                   -1.25632372e+00, -3.92829981e-01,
                                   -1.20246999e+00, -2.09484045e-01])
        assert np.isclose(u_num, u_precomp, atol=1e-10).all()
        assert np.isclose(stress_num, stress_precomp, atol=1e-10).all()

    if __name__ == '__main__':
        unittest.main()


class TriangleGrid2D(MainTester):
    """
    Tests of simplex grids in 2D.
    """

    def setUp(self):
        # Set random seed
        np.random.seed(42)
        nx = np.array([4, 4])
        domain = np.array([1, 1])
        g = simplex.StructuredTriangleGrid(nx, physdims=domain)

        # Perturbation rates, same notation as in setup_grids.py
        pert = 0.5
        dx = 0.25
        g = setup_grids.perturb(g, pert, dx)
        g.compute_geometry()
        self.g_nolines = g

        # Define a characteristic function which is True in the region
        # x > 0.5, y > 0.5
        def chi(xcoord, ycoord):
            return np.logical_and(np.greater(xcoord, 0.5),
                                  np.greater(ycoord, 0.5))

        # Create a new grid, which will not have faces along the
        # discontinuity perturbed
        g = simplex.StructuredTriangleGrid(nx, physdims=domain)
        g.compute_geometry()
        old_nodes = g.nodes.copy()
        dx = np.max(domain / nx)
        np.random.seed(42)
        g = setup_grids.perturb(g, pert, dx)

        # Characteristic function for all cell centers
        xc = g.cell_centers
        chi = chi(xc[0], xc[1])
        # Detect faces on the discontinuity by applying g.cell_faces (this
        # is signed, so two cells in the same region will cancel out).
        #
        # Note that positive values also includes boundary faces, these will
        #  not be perturbed.
        chi_face = np.abs(g.cell_faces * chi)
        bnd_face = np.argwhere(chi_face > 0).squeeze(1)
        node_ptr = g.face_nodes.indptr
        node_ind = g.face_nodes.indices
        # Nodes of faces on the boundary
        bnd_nodes = node_ind[mcolon(node_ptr[bnd_face],
                                    node_ptr[bnd_face + 1])]
        g.nodes[:, bnd_nodes] = old_nodes[:, bnd_nodes]
        g.compute_geometry()
        self.g_lines = g

        # Define boundary faces and conditions
        self.bound_faces = g.tags['domain_boundary_faces'].nonzero()[0]
        self.bc = bc.BoundaryCondition(g, self.bound_faces,
                                       ['dir'] * self.bound_faces.size)

    def test_homogeneous_mpfa(self):
        """
        2D cartesian grid (perturbed) with constant permeability of unity.

        Analytical solution: sin(x) * cos(y).

        The data is created by the jupyter notebook mpfa_conv_2d. To
        recreate data, use the following parameters:

        np.random.seed(42)
        base = 4
        domain = np.array([1, 1])  [NOTE: base and domain together implies a
                                    resolution dx = 0.25 as used in
                                    perturbations in self.setUp()
        basedim = np.array([base, base])
        num_refs = 1
        grid_type = 'cart' [NOTE: The script will run both Cartesian and
                            Simplex grid, only consider the first values]
        pert = 0.5
        """
        x, y = sympy.symbols('x y')
        u = sympy.sin(x) * sympy.cos(y)
        an_sol = _SolutionHomogeneousDomainFlow(u, x, y)
        g = self.g_nolines
        bound_cond = self.bc
        bound_faces = self.bound_faces
        perm = 1
        k = tensor.SecondOrderTensor(2, perm * np.ones(g.num_cells))

        u_num, flux_num = self.solve_system_homogeneous_perm(g, bound_cond,
                                                             bound_faces, k,
                                                             an_sol)

        # Hard coded values for potential and flux
        u_precomp = np.array([0.16107635, 0.04460227, 0.44388758,
                              0.34038129, 0.63045801, 0.56741841,
                              0.79083512, 0.73753872, 0.14570593,
                              0.06198251, 0.39847451, 0.31697368,
                              0.58878597, 0.52329375, 0.74148373,
                              0.65776383, 0.12987879, 0.03270606,
                              0.37239417, 0.26970513, 0.51268517,
                              0.44713568, 0.64796637, 0.56339303,
                              0.08862535, 0.03561036, 0.26618302,
                              0.18073226, 0.41137445, 0.33476786,
                              0.53204111, 0.44254309])
        flux_precomp = np.array([0.07224276, 0.22520049, 0.17438399,
                                 -0.03106521, -0.23518914, 0.21772969,
                                 -0.00907209, -0.16780779, 0.26366039,
                                 0.04119693, -0.2113708, 0.21537036,
                                 -0.19676077, - 0.04846246, 0.25316387,
                                 0.21519289, 0.01138746, -0.25353288,
                                 0.25465231, 0.11863116, -0.20781077,
                                 0.28400782, 0.06103447, -0.1345499,
                                 0.17170964, -0.0746532, -0.03170599,
                                 0.13539543, 0.18490946, 0.02175786,
                                 -0.20407522, 0.2084673, 0.09926638,
                                 -0.16599291, 0.29765445, 0.07124824,
                                 -0.17482109, 0.21936224, -0.11164636,
                                 0.05092288, 0.21120468, 0.19719789,
                                 0.02376679, -0.14079355, 0.21939472,
                                 0.15935784, -0.17298347, 0.27041779,
                                 0.08215586, -0.09058382, 0.21516999,
                                 -0.10237499, -0.01166704, 0.08984219,
                                 0.12449397, 0.14809246])

        assert np.isclose(u_num, u_precomp, atol=1e-10).all()
        assert np.isclose(flux_num, flux_precomp, atol=1e-10).all()

    def test_homogeneous_mpsa(self):
        """
        2D cartesian grid (perturbed) with constant permeability of unity.

        Analytical solution: sin(x) * cos(y).

        The data is created by the jupyter notebook mpfa_conv_2d. To
        recreate data, use the following parameters:

        np.random.seed(42)
        base = 4
        domain = np.array([1, 1])  [NOTE: base and domain together implies a
                                    resolution dx = 0.25 as used in
                                    perturbations in self.setUp()
        basedim = np.array([base, base])
        num_refs = 1
        grid_type = 'cart' [NOTE: The script will run both Cartesian and
                            Simplex grid, only consider the first values]
        pert = 0.5
        """
        x, y = sympy.symbols('x y')
        ux = sympy.sin(x) * sympy.cos(y)
        uy = sympy.sin(x) * x ** 2
        an_sol = _SolutionHomogeneousDomainElasticity(ux, uy, x, y)

        muc = np.ones(self.g_nolines.num_cells)
        lambdac = muc
        k = tensor.FourthOrderTensor(2, muc, lambdac)

        u_num, stress_num = self.solve_system_homogeneous_elasticity(
            self.g_nolines, self.bc, self.bound_faces, k, an_sol)
        # Hard coded values for potential and flux
        u_precomp = np.array([0.15856319, 0.0075, 0.04298072, -0.00079293,
                              0.43107795, 0.10715564, 0.33244902,
                              0.05167529, 0.62022066, 0.30753443, 0.5543221,
                              0.22721421, 0.7869957, 0.6654834, 0.72869072,
                              0.5516277, 0.1385006, 0.0157466, 0.06000193,
                              0.0085041, 0.39103168, 0.09516664, 0.3074358,
                              0.05323975, 0.59110494, 0.28586219,
                              0.52769556, 0.20543369, 0.74200332, 0.6640997,
                              0.65726519, 0.47923141, 0.13084311,
                              0.01622213, 0.03428634, 0.00352019,
                              0.37070982, 0.09298494, 0.27081387,
                              0.04674414, 0.51863678, 0.27388231,
                              0.45230105, 0.20205724, 0.64715332,
                              0.60240166, 0.56084446, 0.48053464,
                              0.08648362, 0.01190816, 0.03544077,
                              0.00380538, 0.25916216, 0.07420655,
                              0.17748621, 0.03627169, 0.40720991,
                              0.27779005, 0.32996662, 0.18466372,
                              0.5284689,  0.64230054, 0.43615255, 0.50965552])

        stress_precomp = np.array([-0.26958583, -0.33638689, -0.667947,
                                   -0.01742885, -0.47458633, 0.21238819,
                                   -0.0349944, -0.16198909, 0.72129694,
                                   0.15320213, -0.47553386, 0.07875239,
                                   -0.27337858, -0.1670963,  0.47281489,
                                   0.13315125, -0.46861074, -0.12624934,
                                   -0.48304876, -0.22723128, 0.65555433,
                                   0.39386466, -0.15498256, -0.34261604,
                                   0.51841828, 0.68522363, 0.18865259,
                                   0.22811062, -0.74386934, -0.02560191,
                                   -0.52968486, 0.30489755, 0.18806925,
                                   0.30525305, 0.69809253, -0.06651859,
                                   -0.51913659, 0.23583853, -0.04135297,
                                   0.06045769, 0.6362977,  0.14952779,
                                   -0.60953407, -0.14399453, 0.38650195,
                                   0.16491128, 0.50652757, 0.27122571,
                                   -0.07659649, -0.15409943, 0.39105449,
                                   0.38504024, 0.2016545,  0.30974013,
                                   -0.3994646,  0.01539455, -0.4740917,
                                   0.22705338, 0.13767907, 0.21021141,
                                   0.65066576, 0.07504187, -0.44013249,
                                   0.09388028, -0.01937504, 0.05587886,
                                   0.53637851, 0.1573951, -0.53252462,
                                   -0.13551429, 0.36175408, 0.18516825,
                                   0.46601561, 0.24146723, -0.02101134,
                                   -0.0909527,  0.30983013, 0.34634257,
                                   -0.07744481, 0.19081557, -0.59843171,
                                   0.03032643, -0.50909979, 0.15881483,
                                   0.17178383, 0.19799585, 0.42069205,
                                   0.01178103, -0.42643062, 0.10703985,
                                   -0.05153871, 0.08057204, 0.55292553,
                                   0.12709268, -0.40762997, -0.05260906,
                                   0.36977486, 0.22871008, 0.315139,
                                   0.17973276, 0.02248408, -0.05615675,
                                   0.28601249, 0.34985441, 0.08465242,
                                   0.09051632, -0.0282206,  0.12533392,
                                   0.09117625, 0.13517655, 0.29061051,
                                   0.17997061])

        assert np.isclose(u_num, u_precomp, atol=1e-10).all()
        assert np.isclose(stress_num, stress_precomp, atol=1e-10).all()

    def test_heterogeneous_kappa_1e_neg6(self):
        """
        2D triangulars grid (perturbed) with permeability given as

        k(x,y) = 1e-6, x > 0.5, y > 0.5
        k(x,y) = 1 otherwise

        Analytical solution: sin(2 * x * pi) * sin(2 * pi * y).

        Note that the analytical solution is zero along the discontinuity.

        The data is created by the jupyter notebook mpfa_conv_2d. To
        recreate data, use the following parameters:

        np.random.seed(42)
        base = 4
        domain = np.array([1, 1])  [NOTE: base and domain together implies a
                                    resolution dx = 0.25 as used in
                                    perturbations in self.setUp()
        basedim = np.array([base, base])
        num_refs = 1
        grid_type = 'cart' [NOTE: The script will run both Cartesian and
                            Simplex grid, only consider the first values]
        pert = 0.5
        """
        kappa = 1e6

        x, y = sympy.symbols('x y')
        u = sympy.sin(2 * pi * x) * sympy.sin(2 * pi * y)
        an_sol = _SolutionHomogeneousDomainFlow(u, x, y)

        def chi(xc, yc):
            return np.logical_and(np.greater(xc, 0.5), np.greater(yc, 0.5))

        u_num, flux_num = self.solve_system_chi_type_perm(self.g_lines,
                                                          self.bc, an_sol,
                                                          chi, kappa)

        # For clarity: The discretization here is done with eta = 0,
        # this gives some oscillations at the heterogeneity
        u_precomp = np.array([3.23882374e-01,  2.00141263e-01,
                              4.89788221e-02,  6.50248262e-01,
                              -6.26582286e-01, -5.85645414e-01,
                              -2.23206214e-01, -8.61911020e-01,
                              7.68008367e-01,  1.55728946e-01,
                              6.74836809e-01,  5.99591360e-01,
                              -7.17121651e-01, -2.80544428e-01,
                              -3.19433071e-01, -3.13312194e-01,
                              -5.27341943e-01, -2.21703640e-01,
                              -1.48524532e-01, -7.68503490e-01,
                              9.04646914e-07,  7.97365667e-07,
                              3.23832023e-07,  1.01162732e-06,
                              -6.70554892e-01, -1.62657580e-01,
                              -5.00531058e-01, -4.89809540e-01,
                              7.41287855e-07,  2.59896652e-07,
                              4.68358154e-07,  3.56771478e-07])
        flux_precomp = np.array([1.50682603, 1.01692398, 0.0436895,
                                 0.9552813, -0.54725235, -1.65342246,
                                 -1.27117394, 0.83402579, -0.25889507,
                                 -0.69655085, -0.01292093, 1.91889083,
                                 -2.01822556, -0.46218259, 0.95069045,
                                 1.89315773, -0.30483903, -0.28695981,
                                 0.11899968, -0.32077122, 1.63225913,
                                 -1.56757238, -0.48490227, -0.11766933,
                                 -0.36985968, -0.73307357, 1.6860483,
                                 -0.67473777, -0.27357371, 0.8401944,
                                 0.29960646, 1.64284045, -0.9733459,
                                 -1.13761907, 0.51436174, -1.13192358,
                                 0.01456427, -1.87705695, 1.36198364,
                                 0.02567319, -1.68354502, -1.67602555,
                                 -0.11905926, 0.06053962, -0.24926609,
                                 0.43280923, -1.14624988, 1.68966019,
                                 0.58267543, 0.04319606, 0.47524675,
                                 1.16926973, -0.52939579, -1.53356316,
                                 1.16026059, 1.21286644])

        assert np.isclose(u_num, u_precomp, atol=1e-10).all()
        assert np.isclose(flux_num, flux_precomp, atol=1e-10).all()

    def test_heterogeneous_kappa_1e_neg6_mpsa(self):
        """
        2D cartesian grid (perturbed) with constant permeability of unity.

        Analytical solution: sin(x) * cos(y).

        The data is created by the jupyter notebook mpfa_conv_2d. To
        recreate data, use the following parameters:

        np.random.seed(42)
        base = 4
        domain = np.array([1, 1])  [NOTE: base and domain together implies a
                                    resolution dx = 0.25 as used in
                                    perturbations in self.setUp()
        basedim = np.array([base, base])
        num_refs = 1
        grid_type = 'cart' [NOTE: The script will run both Cartesian and
                            Simplex grid, only consider the first values]
        pert = 0.5
        """
        kappa = 1e-6
        x, y = sympy.symbols('x y')
        ux = sympy.sin(2 * pi * x) * sympy.sin(2 * pi * y)
        uy = sympy.cos(pi * x) * (y - 0.5) ** 2
        an_sol = _SolutionHomogeneousDomainElasticity(ux, uy, x, y)

        def chi(xc, yc):
            return np.logical_and(np.greater(xc, 0.5), np.greater(yc, 0.5))

        u_num, stress_num = self.solve_system_chi_type_elasticity(
            self.g_lines, self.bc, an_sol, chi, kappa)
        # Hard coded values for potential and flux

        u_precomp = np.array([3.09390864e-01, 1.34641782e-01,
                              2.39984582e-01, 1.40769722e-01,
                              -1.01690824e-02, 1.27214799e-01,
                              6.25290354e-01, 2.93655381e-01,
                              -6.21697832e-01, -9.98054636e-02,
                              -6.05268072e-01, 1.39309160e-02,
                              -2.52539272e-01, -3.08198323e-01,
                              -8.77588051e-01, -1.75971892e-01,
                              8.63812650e-01, 4.18966686e-01,
                              1.97526372e-01, 3.47568703e-01,
                              7.81745485e-01, 9.96400435e-02,
                              6.68681050e-01, 2.46143679e-01,
                              -6.17920741e-01, -2.36336034e-02,
                              -1.17481291e-01, 2.66781994e-02,
                              -3.38240999e-01, 1.08400498e-01,
                              -2.15426044e-01, 2.31935194e-01,
                              -4.78229418e-01, 3.12982884e-01,
                              -2.64775005e-01, 1.49997413e-01,
                              1.07616544e-01, -1.05270256e-02,
                              -5.35178837e-01, -1.53240133e-03,
                              5.68991037e+05, 1.89712057e+04,
                              5.04435224e+05, -5.96455647e+04,
                              2.41985386e+05, 1.20387001e+05,
                              8.92815531e+05, 1.09523111e+05,
                              -6.64055159e-01, 3.86014521e-02,
                              -1.78896900e-01, 4.60447467e-02,
                              -4.23566159e-01, 2.04419759e-01,
                              -4.35057023e-01, 9.56055537e-02,
                              6.83885576e+05, 3.93671133e+04,
                              2.26546428e+05, 2.56681115e+04,
                              4.47894042e+05, -1.64651914e+05,
                              3.22225459e+05, -1.77346295e+05])
        stress_precomp = np.array([-1.61357268e+00, 2.80488162e-01,
                                   -3.30186586e+00, -3.96733690e-01,
                                   -1.05855209e+00, 1.65972580e-01,
                                   -8.69365614e-01, -1.90711867e-01,
                                   7.59404680e-01, 1.02477676e+00,
                                   3.14402627e+00, -1.18972497e+00,
                                   1.52677689e+00, -1.16161943e-01,
                                   -2.42805581e+00, -1.44840056e-01,
                                   1.53171831e+00, 2.46034913e-03,
                                   7.41828564e-02, 1.20733804e-01,
                                   1.69615641e-01, -8.19989892e-01,
                                   -4.46900740e+00, 2.76955699e+00,
                                   6.03830615e+00, -8.54287340e-01,
                                   1.23675204e+00, 1.65992898e+00,
                                   -3.31236189e+00, 6.96835654e-02,
                                   -3.25788011e+00, 2.08920433e+00,
                                   2.91195954e-01, -1.48114864e+00,
                                   3.95226369e-01, -8.85307501e-01,
                                   7.75764611e-01, -1.39524507e-01,
                                   9.74156517e-01, -7.72101341e-01,
                                   -4.46911828e+00, -1.20590624e-01,
                                   3.56645157e+00, -1.45219055e+00,
                                   5.46701436e-01, 2.23513666e+00,
                                   1.74449458e-01, 9.48470755e-01,
                                   -4.61535220e-01, 5.76862760e-01,
                                   2.25326564e+00, 2.67592513e-01,
                                   -1.42268191e+00, -9.04967778e-01,
                                   2.31401211e+00, -1.04384062e-01,
                                   1.75957149e+00, -1.23059978e+00,
                                   -8.17646416e-01, -1.93107738e-01,
                                   1.12604490e-01, -1.18117811e+00,
                                   -4.17892656e+00, 1.64442921e+00,
                                   1.21959672e+00, 3.24295237e-01,
                                   4.00908758e+00, -2.61436595e-01,
                                   -2.32261688e+00, 5.77455488e-01,
                                   1.01131873e+00, 4.80335366e-01,
                                   4.96331808e-01, 8.74556628e-01,
                                   3.55241411e+00, -1.90608302e+00,
                                   -3.78326576e+00, 3.56825332e-01,
                                   1.90782184e-01, -1.84379643e+00,
                                   4.58239048e+00, -4.07064626e-01,
                                   3.61352071e+00, -1.78284718e+00,
                                   -9.40026685e-03, 1.47155162e+00,
                                   -1.87760460e-01, 6.83596274e-01,
                                   -8.73341300e-01, 1.50132399e-01,
                                   -4.93138058e-01, 1.11662381e+00,
                                   3.27912098e+00, 2.34849922e-01,
                                   -3.00459720e+00, 1.34554429e+00,
                                   -8.86961989e-01, -1.81949318e+00,
                                   -1.79817871e-01, -8.55922163e-01,
                                   4.57786835e-01, -4.04773077e-01,
                                   -3.50647833e+00, -2.74326653e-01,
                                   7.54153110e-02, 6.31218484e-01,
                                   1.48522376e+00, 9.06961018e-02,
                                   -1.11722601e+00, -3.04826450e-01,
                                   -1.17965266e+00, -4.79898022e-01])

        assert np.isclose(u_num, u_precomp, atol=1e-10).all()
        assert np.isclose(stress_num, stress_precomp, atol=1e-10).all()

    if __name__ == '__main__':
        unittest.main()<|MERGE_RESOLUTION|>--- conflicted
+++ resolved
@@ -98,13 +98,8 @@
         rewriting of the way analytical solutions are represented).
         """
         # Discretization. Use python inverter for speed
-<<<<<<< HEAD
         flux, bound_flux, _, _ = mpfa.mpfa(g, k, bound_cond, inverter='python',
                                            eta=0)
-=======
-        flux, bound_flux = mpfa.mpfa(
-            g, k, bound_cond, inverter='python', eta=0)
->>>>>>> 6eda7197
         # Set up linear system
         div = fvutils.scalar_divergence(g)
         a = div * flux
@@ -145,15 +140,9 @@
 
         # The rest of the function is similar to self.solve.system, see that
         # for comments.
-<<<<<<< HEAD
-        bound_faces = g.get_boundary_faces()
-        flux, bound_flux, _, _ = mpfa.mpfa(g, perm, bound_cond,
-                                           inverter='python', eta=0)
-=======
         bound_faces = g.tags['domain_boundary_faces'].nonzero()[0]
         flux, bound_flux = mpfa.mpfa(g, perm, bound_cond, inverter='python',
                                      eta=0)
->>>>>>> 6eda7197
 
         xc = g.cell_centers
         xf = g.face_centers

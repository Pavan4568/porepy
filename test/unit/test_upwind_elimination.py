--- conflicted
+++ resolved
@@ -28,18 +28,11 @@
                        [0, 1]])
         domain = {'xmin': 0, 'ymin': 0, 'xmax': 1, 'ymax': 1}
         mesh_size = 0.4
-<<<<<<< HEAD
-        mesh_kwargs = {'mesh_mode': 'constant',
-                       'h_ideal': mesh_size, 'h_min': 1 / 2 * mesh_size}
-        gb = meshing.cart_grid([f1, f2], [2, 2], **{'physdims': [1, 1]})
-        #gb = meshing.simplex_grid( [f1, f2],domain,**mesh_kwargs)
-=======
         mesh_kwargs = {}
         mesh_kwargs['mesh_size'] = {'mode': 'constant',
                                     'value': mesh_size, 'bound_value': mesh_size}
         gb = pp.meshing.cart_grid([f1, f2], [2, 2], **{'physdims': [1, 1]})
         #gb = pp.meshing.simplex_grid( [f1, f2],domain,**mesh_kwargs)
->>>>>>> 50a1f458
         gb.compute_geometry()
         gb.assign_node_ordering()
 

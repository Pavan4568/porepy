--- conflicted
+++ resolved
@@ -76,7 +76,6 @@
             p = tensor.SecondOrder(3, kxx, kyy=kxx, kzz=kxx)
             param.set_tensor('flow', p)
 
-<<<<<<< HEAD
             bound_faces = g.get_domain_boundary_faces()
             if bound_faces.size != 0:
                 bound_face_centers = g.face_centers[:, bound_faces]
@@ -114,26 +113,6 @@
                                 g, np.empty(0), np.empty(0)))
                 param.set_bc("flow", bc.BoundaryCondition(
                                 g, np.empty(0), np.empty(0)))
-=======
-            bound_faces = g.get_boundary_faces()
-            bound_face_centers = g.face_centers[:, bound_faces]
-
-            right = bound_face_centers[0, :] > 1 - tol
-            left = bound_face_centers[0, :] < tol
-
-            labels = np.array(['neu'] * bound_faces.size)
-            labels[right] = ['dir']
-
-            bc_val = np.zeros(g.num_faces)
-            bc_dir = bound_faces[right]
-            bc_neu = bound_faces[left]
-            bc_val[bc_dir] = g.face_centers[0, bc_dir]
-            bc_val[bc_neu] = -g.face_areas[bc_neu] * a_dim
-
-            param.set_bc('flow', bc.BoundaryCondition(g, bound_faces, labels))
-            param.set_bc_val('flow', bc_val)
-
->>>>>>> 06e9f5f1
             # Transport:
             source = g.cell_volumes * a_dim
             param.set_source("transport", source)

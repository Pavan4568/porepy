"""
Module for creating simplex grids with fractures.
"""
import warnings
import time
import sys
import numpy as np
from meshio import gmsh_io

from porepy.grids import constants
from porepy.grids.gmsh import gmsh_interface, mesh_2_grid
from porepy.fracs import fractures, utils
import porepy.utils.comp_geom as cg
from porepy.utils.setmembership import unique_columns_tol
import porepy


def tetrahedral_grid(fracs=None, box=None, network=None, subdomains=[], **kwargs):
    """
    Create grids for a domain with possibly intersecting fractures in 3d.
    The function can be call through the wrapper function meshing.simplex_grid.

    Based on the specified fractures, the method computes fracture
    intersections if necessary, creates a gmsh input file, runs gmsh and reads
    the result, and then constructs grids in 3d (the whole domain), 2d (one for
    each individual fracture), 1d (along fracture intersections), and 0d
    (meeting between intersections).

    The fractures can be specified is terms of the keyword 'fracs' (either as
    numpy arrays or Fractures, see below), or as a ready-made FractureNetwork
    by the keyword 'network'. For fracs, the boundary of the domain must be
    specified as well, by 'box'. For a ready network, the boundary will be
    imposed if provided. For a network will use pre-computed intersection and
    decomposition if these are available (attributes 'intersections' and
    'decomposition').

    Parameters
    ----------
    fracs (list, optional): List of either pre-defined fractures, or
        np.ndarrays, (each 3xn) of fracture vertexes.
    box (dictionary, optional). Domain specification. Should have keywords
        xmin, xmax, ymin, ymax, zmin, zmax.
    network (fractures.FractureNetwork, optional): A FractureNetwork
        containing fractures.
    subdomain (list, optional): List of planes partitioning the 3d domain
        into subdomains. The planes are defined in the same way as fracs.

    The fractures should be specified either by a combination of fracs and
    box, or by network (possibly combined with box). See above.

    **kwargs: To be explored.

    Returns
    -------
    list (length 4): For each dimension (3 -> 0), a list of all grids in
        that dimension.

    Examples
    --------
    frac1 = np.array([[1,1,4,4], [1,4,4,1], [2,2,2,2]])
    frac2 = np.array([[2,2,2,2], [1,1,4,4], [1,4,4,1]])
    fracs = [frac1, frac2]
    domain = {'xmin': 0, 'ymin': 0, 'zmin': 0,
              'xmax': 5, 'ymax': 5, 'zmax': 5,}
    path_to_gmsh = .... # Set the sytem path to gmsh
    gb = tetrahedral_grid(fracs, domain, gmsh_path = path_to_gmsh)
    """

    # Verbosity level
    verbose = kwargs.get('verbose', 1)

    # File name for communication with gmsh
    file_name = kwargs.pop('file_name', 'gmsh_frac_file')

    if network is None:

        frac_list = []
        for f in fracs:
            # Input can be either numpy arrays or predifined fractures. As a
            # guide, we treat f as a fracture if it has an attribute p which is
            # a numpy array.
            # If f turns out not to be a fracture, strange errors will result
            # as the further program tries to access non-existing methods.
            # The correct treatment here would be several
            # isinstance-statements, but that became less than elegant. To
            # revisit.
            if hasattr(f, 'p') and isinstance(f.p, np.ndarray):
                frac_list.append(f)
            else:
                # Convert the fractures from numpy representation to our 3D
                # fracture data structure. 
                frac_list.append(fractures.Fracture(f))

        # Combine the fractures into a network
        network = fractures.FractureNetwork(frac_list, verbose=verbose,
                                            tol=kwargs.get('tol', 1e-4))
    # Add any subdomain boundaries:
    network.add_subdomain_boundaries(subdomains)
    # Impose external boundary. If box is None, a domain size somewhat larger
    # than the network will be assigned.
    network.impose_external_boundary(box)
    
    # Find intersections and split them, preparing the way for dumping the
    # network to gmsh
    if not network.has_checked_intersections:
        network.find_intersections()
    else:
        print('Use existing intersections')

    start_time = time.time()
    # If fields h_ideal and h_min are provided, try to estimate mesh sizes.
    h_ideal = kwargs.get('h_ideal', None)
    h_min = kwargs.get('h_min', None)
    if h_ideal is not None and h_min is not None:
        network.insert_auxiliary_points(h_ideal, h_min)
        # In this case we need to recompute intersection decomposition anyhow.
        network.split_intersections()

    if not hasattr(network, 'decomposition'):
        network.split_intersections()
    else:
        print('Use existing decomposition')

    in_file = file_name + '.geo'
    out_file = file_name + '.msh'

    network.to_gmsh(in_file, **kwargs)

    gmsh_opts = kwargs.get('gmsh_opts', {})
    gmsh_verbose = kwargs.get('gmsh_verbose', verbose)
    gmsh_opts['-v'] = gmsh_verbose
    gmsh_status = gmsh_interface.run_gmsh(in_file, out_file, dims=3,
                                          **gmsh_opts)

    if verbose > 0:
        start_time = time.time()
        if gmsh_status == 0:
            print('Gmsh processed file successfully')
        else:
            print('Gmsh failed with status ' + str(gmsh_status))

    pts, cells, _, cell_info, phys_names = gmsh_io.read(out_file)
    
    # Invert phys_names dictionary to map from physical tags to corresponding
    # physical names
    phys_names = {v: k for k, v in phys_names.items()}

    # Call upon helper functions to create grids in various dimensions.
    # The constructors require somewhat different information, reflecting the
    # different nature of the grids.
    g_3d = mesh_2_grid.create_3d_grids(pts, cells)
    g_2d = mesh_2_grid.create_2d_grids(
        pts, cells, is_embedded=True, phys_names=phys_names,
        cell_info=cell_info, network=network)
    g_1d, _ = mesh_2_grid.create_1d_grids(pts, cells, phys_names, cell_info)
    g_0d = mesh_2_grid.create_0d_grids(pts, cells)

    grids = [g_3d, g_2d, g_1d, g_0d]

    if verbose > 0:
        print('\n')
        print('Grid creation completed. Elapsed time ' + str(time.time() -
                                                             start_time))
        print('\n')
        for g_set in grids:
            if len(g_set) > 0:
                s = 'Created ' + str(len(g_set)) + ' ' + str(g_set[0].dim) + \
                    '-d grids with '
                num = 0
                for g in g_set:
                    num += g.num_cells
                s += str(num) + ' cells'
                print(s)
        print('\n')

    return grids

def triangle_grid_embedded(network, find_isect=True, f_name='dfn_network.geo',
                           **kwargs):

    verbose = 1

    if find_isect:
        network.find_intersections()

    pts, cells, cell_info, phys_names = _run_gmsh(f_name, network,
                                                  in_3d=False, **kwargs)
    g_2d = mesh_2_grid.create_2d_grids(
        pts, cells, is_embedded=True, phys_names=phys_names,
        cell_info=cell_info, network=network)
    g_1d, _ = mesh_2_grid.create_1d_grids(pts, cells, phys_names, cell_info)
    g_0d = mesh_2_grid.create_0d_grids(pts, cells)

    grids = [g_2d, g_1d, g_0d]

    if verbose > 0:
        print('\n')
        for g_set in grids:
            if len(g_set) > 0:
                s = 'Created ' + str(len(g_set)) + ' ' + str(g_set[0].dim) + \
                    '-d grids with '
                num = 0
                for g in g_set:
                    num += g.num_cells
                s += str(num) + ' cells'
                print(s)
        print('\n')

    return grids

def _run_gmsh(file_name, network, **kwargs):

    verbose = kwargs.get('verbose', 1)
    in_file = file_name + '.geo'
    out_file = file_name + '.msh'

    if not hasattr(network, 'decomposition'):
        network.split_intersections()
    else:
        print('Use existing decomposition')

    network.to_gmsh(in_file, **kwargs)

    gmsh_opts = kwargs.get('gmsh_opts', {})
    gmsh_verbose = kwargs.get('gmsh_verbose', verbose)
    gmsh_opts['-v'] = gmsh_verbose
    gmsh_status = gmsh_interface.run_gmsh(in_file, out_file, dims=3,
                                          **gmsh_opts)

    if verbose > 0:
        if gmsh_status == 0:
            print('Gmsh processed file successfully')
        else:
            print('Gmsh failed with status ' + str(gmsh_status))
<<<<<<< HEAD
=======
            sys.exit()
>>>>>>> 9c5a8f3e

    pts, cells, _, cell_info, phys_names = gmsh_io.read(out_file)

    # Invert phys_names dictionary to map from physical tags to corresponding
    # physical names
    phys_names = {v: k for k, v in phys_names.items()}

    return pts, cells, cell_info, phys_names

def triangle_grid(fracs, domain, **kwargs):
    """
    Generate a gmsh grid in a 2D domain with fractures.

    The function uses modified versions of pygmsh and mesh_io,
    both downloaded from github.

    To be added:
    Functionality for tuning gmsh, including grid size, refinements, etc.

    Parameters
    ----------
    fracs: (dictionary) Two fields: points (2 x num_points) np.ndarray,
        lines (2 x num_lines) connections between points, defines fractures.
    box: (dictionary) keys xmin, xmax, ymin, ymax, [together bounding box
        for the domain]
    **kwargs: To be explored.

    Returns
    -------
    list (length 3): For each dimension (2 -> 0), a list of all grids in
        that dimension.

    Examples
    p = np.array([[-1, 1, 0, 0], [0, 0, -1, 1]])
    lines = np.array([[0, 2], [1, 3]])
    char_h = 0.5 * np.ones(p.shape[1])
    tags = np.array([1, 3])
    fracs = {'points': p, 'edges': lines}
    box = {'xmin': -2, 'xmax': 2, 'ymin': -2, 'ymax': 2}
    g = triangle_grid(fracs, box)

    """
    # Verbosity level
    verbose = kwargs.get('verbose', 1)

    # File name for communication with gmsh
    file_name = kwargs.get('file_name', 'gmsh_frac_file')

    tol = kwargs.get('tol', 1e-4)

    in_file = file_name + '.geo'
    out_file = file_name + '.msh'

    # Pick out fracture points, and their connections
    frac_pts = fracs['points']
    frac_con = fracs['edges']

    # Unified description of points and lines for domain, and fractures
    pts_all, lines = __merge_domain_fracs_2d(domain, frac_pts, frac_con)

    # Snap to underlying grid before comparing points
    pts_all = cg.snap_to_grid(pts_all, tol)

    assert np.all(np.diff(lines[:2], axis=0) != 0)

    # Ensure unique description of points
    pts_all, _, old_2_new = unique_columns_tol(pts_all, tol=tol)
    lines[:2] = old_2_new[lines[:2]]
    to_remove = np.where(lines[0, :] == lines[1, :])[0]
    lines = np.delete(lines, to_remove, axis=1)

    assert np.all(np.diff(lines[:2], axis=0) != 0)

    # We split all fracture intersections so that the new lines do not
    # intersect, except possible at the end points
    pts_split, lines_split = cg.remove_edge_crossings(pts_all, lines, tol=tol)

    # Ensure unique description of points
    pts_split = cg.snap_to_grid(pts_split, tol)
    pts_split, _, old_2_new = unique_columns_tol(pts_split, tol=tol)
    lines_split[:2] = old_2_new[lines_split[:2]]
    to_remove = np.where(lines[0, :] == lines[1, :])[0]
    lines = np.delete(lines, to_remove, axis=1)

    # Remove lines with the same start and end-point.
    # This can be caused by L-intersections, or possibly also if the two
    # endpoints are considered equal under tolerance tol.
    remove_line_ind = np.where(np.diff(lines_split[:2], axis=0)[0] == 0)[0]
    lines_split = np.delete(lines_split, remove_line_ind, axis=1)

    # TODO: This operation may leave points that are not referenced by any
    # lines. We should probably delete these.

    # We find the end points that is shared by more than one intersection
    intersections = __find_intersection_points(lines_split)

    # Gridding size
    if 'mesh_size' in kwargs.keys():
        mesh_size, mesh_size_bound, pts_split, lines_split = \
            utils.determine_mesh_size(pts_split, lines_split,
                                      **kwargs['mesh_size'])
    else:
        mesh_size = None
        mesh_size_bound = None

    # gmsh options

    meshing_algorithm = kwargs.get('meshing_algorithm')

    # Create a writer of gmsh .geo-files
    gw = gmsh_interface.GmshWriter(
        pts_split, lines_split, domain=domain, mesh_size=mesh_size,
        mesh_size_bound=mesh_size_bound, intersection_points=intersections,
        meshing_algorithm=meshing_algorithm)
    gw.write_geo(in_file)

    triangle_grid_run_gmsh(file_name, **kwargs)
    return triangle_grid_from_gmsh(file_name, **kwargs)

#------------------------------------------------------------------------------#

def triangle_grid_run_gmsh(file_name, **kwargs):

    if file_name.endswith('.geo'):
        file_name = file_name[:-4]
    in_file = file_name + '.geo'
    out_file = file_name + '.msh'

    # Verbosity level
    verbose = kwargs.get('verbose', 1)
    gmsh_verbose = kwargs.get('gmsh_verbose', verbose)
    gmsh_opts = {'-v': gmsh_verbose}

    # Run gmsh
    gmsh_status = gmsh_interface.run_gmsh(in_file, out_file, dims=2,
                                          **gmsh_opts)

    if verbose > 0:
        if gmsh_status == 0:
            print('Gmsh processed file successfully')
        else:
            print('Gmsh failed with status ' + str(gmsh_status))

#------------------------------------------------------------------------------#

def triangle_grid_from_gmsh(file_name, **kwargs):

    start_time = time.time()

    if file_name.endswith('.msh'):
        file_name = file_name[:-4]
    out_file = file_name + '.msh'

    # Verbosity level
    verbose = kwargs.get('verbose', 1)

    pts, cells, _, cell_info, phys_names = gmsh_io.read(out_file)

    # Invert phys_names dictionary to map from physical tags to corresponding
    # physical names
    phys_names = {v: k for k, v in phys_names.items()}

    # Constants used in the gmsh.geo-file
    const = constants.GmshConstants()

    # Create grids from gmsh mesh.
    g_2d = mesh_2_grid.create_2d_grids(pts, cells, is_embedded=False)
    g_1d, _ = mesh_2_grid.create_1d_grids(
        pts, cells, phys_names, cell_info, line_tag=const.PHYSICAL_NAME_FRACTURES)
    g_0d = mesh_2_grid.create_0d_grids(pts, cells)
    grids = [g_2d, g_1d, g_0d]

    if verbose > 0:
        print('\n')
        print('Grid creation completed. Elapsed time ' + str(time.time() -
                                                             start_time))
        print('\n')
        for g_set in grids:
            if len(g_set) > 0:
                s = 'Created ' + str(len(g_set)) + ' ' + str(g_set[0].dim) + \
                    '-d grids with '
                num = 0
                for g in g_set:
                    num += g.num_cells
                s += str(num) + ' cells'
                print(s)
        print('\n')

    return grids

#------------------------------------------------------------------------------#

def __merge_domain_fracs_2d(dom, frac_p, frac_l):
    """
    Merge fractures, domain boundaries and lines for compartments.
    The unified description is ready for feeding into meshing tools such as
    gmsh

    Parameters:
    dom: dictionary defining domain. fields xmin, xmax, ymin, ymax
    frac_p: np.ndarray. Points used in fracture definition. 2 x num_points.
    frac_l: np.ndarray. Connection between fracture points. 2 x num_fracs

    returns:
    p: np.ndarary. Merged list of points for fractures, compartments and domain
        boundaries.
    l: np.ndarray. Merged list of line connections (first two rows), tag
        identifying which type of line this is (third row), and a running index
        for all lines (fourth row)
    """

    # Use constants set outside. If we ever
    const = constants.GmshConstants()

    if isinstance(dom, dict):
        # First create lines that define the domain
        x_min = dom['xmin']
        x_max = dom['xmax']
        y_min = dom['ymin']
        y_max = dom['ymax']
        dom_p = np.array([[x_min, x_max, x_max, x_min],
                          [y_min, y_min, y_max, y_max]])
        dom_lines = np.array([[0, 1], [1, 2], [2, 3], [3, 0]]).T
    else:
        dom_p = dom
        tmp = np.arange(dom_p.shape[1])
        dom_lines = np.vstack((tmp, (tmp + 1) % dom_p.shape[1]))

    num_dom_lines = dom_lines.shape[1]  # Should be 4

    # The  lines will have all fracture-related tags set to zero.
    # The plan is to ignore these tags for the boundary and compartments,
    # so it should not matter
    dom_tags = const.DOMAIN_BOUNDARY_TAG * np.ones((1, num_dom_lines))
    dom_l = np.vstack((dom_lines, dom_tags))

    # Also add a tag to the fractures, signifying that these are fractures
    frac_l = np.vstack((frac_l,
                        const.FRACTURE_TAG * np.ones(frac_l.shape[1])))

    # Merge the point arrays, compartment points first
    p = np.hstack((dom_p, frac_p))

    # Adjust index of fracture points to account for the compart points
    frac_l[:2] += dom_p.shape[1]

    l = np.hstack((dom_l, frac_l)).astype('int')

    # Add a second tag as an identifier of each line.
    l = np.vstack((l, np.arange(l.shape[1])))

    return p, l


def __find_intersection_points(lines):
    const = constants.GmshConstants()
    frac_id = np.ravel(lines[:2, lines[2] == const.FRACTURE_TAG])
    _, ia, count = np.unique(frac_id, True, False, True)
    return frac_id[ia[count > 1]]<|MERGE_RESOLUTION|>--- conflicted
+++ resolved
@@ -88,7 +88,7 @@
                 frac_list.append(f)
             else:
                 # Convert the fractures from numpy representation to our 3D
-                # fracture data structure. 
+                # fracture data structure.
                 frac_list.append(fractures.Fracture(f))
 
         # Combine the fractures into a network
@@ -99,7 +99,6 @@
     # Impose external boundary. If box is None, a domain size somewhat larger
     # than the network will be assigned.
     network.impose_external_boundary(box)
-    
     # Find intersections and split them, preparing the way for dumping the
     # network to gmsh
     if not network.has_checked_intersections:
@@ -108,6 +107,7 @@
         print('Use existing intersections')
 
     start_time = time.time()
+
     # If fields h_ideal and h_min are provided, try to estimate mesh sizes.
     h_ideal = kwargs.get('h_ideal', None)
     h_min = kwargs.get('h_min', None)
@@ -232,10 +232,7 @@
             print('Gmsh processed file successfully')
         else:
             print('Gmsh failed with status ' + str(gmsh_status))
-<<<<<<< HEAD
-=======
             sys.exit()
->>>>>>> 9c5a8f3e
 
     pts, cells, _, cell_info, phys_names = gmsh_io.read(out_file)
 

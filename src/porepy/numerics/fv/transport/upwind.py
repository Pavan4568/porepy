from __future__ import division
import numpy as np
import scipy.sparse as sps

<<<<<<< HEAD
from porepy.numerics.mixed_dim.solver import Solver, SolverMixDim
from porepy.numerics.mixed_dim.coupler import Coupler
=======

from porepy.numerics.mixed_dim.solver import Solver
>>>>>>> 7b1e15f1
from porepy.numerics.mixed_dim.abstract_coupling import AbstractCoupling

#------------------------------------------------------------------------------#

class UpwindMixDim(SolverMixDim):

    def __init__(self, physics='transport'):
        self.physics = physics

        self.discr = Upwind(self.physics)
        self.discr_ndof = self.discr.ndof
        self.coupling_conditions = UpwindCoupling(self.discr)

        self.solver = Coupler(self.discr, self.coupling_conditions)

    def cfl(self, gb):
        deltaT = gb.apply_function(self.discr.cfl,
                                   self.coupling_conditions.cfl).data
        return np.amin(deltaT)

    def outflow(self, gb):
        def bind(g, d):
            return self.discr.outflow(g, d), np.zeros(g.num_cells)
        return Coupler(self.discr, solver_fct=bind).matrix_rhs(gb)[0]

#------------------------------------------------------------------------------#

class Upwind(Solver):
    """
    Discretize a hyperbolic transport equation using a single point upstream
    weighting scheme.


    """
#------------------------------------------------------------------------------#

    def __init__(self, physics='transport'):
        self.physics = physics

#------------------------------------------------------------------------------#

    def ndof(self, g):
        """
        Return the number of degrees of freedom associated to the method.
        In this case number of cells (concentration dof).

        Parameter
        ---------
        g: grid, or a subclass.

        Return
        ------
        dof: the number of degrees of freedom.

        """
        return g.num_cells

#------------------------------------------------------------------------------#

    def matrix_rhs(self, g, data):
        """
        Return the matrix and righ-hand side for a discretization of a scalar
        linear transport problem using the upwind scheme.
        Note: the vector field is assumed to be given as the normal velocity,
        weighted with the face area, at each face.
        Note: if not specified the inflow boundary conditions are no-flow, while
        the outflow boundary conditions are open.

        The name of data in the input dictionary (data) are:
        discharge : array (g.num_faces)
            Normal velocity at each face, weighted by the face area.
        bc : boundary conditions (optional)
        bc_val : dictionary (optional)
            Values of the boundary conditions. The dictionary has at most the
            following keys: 'dir' and 'neu', for Dirichlet and Neumann boundary
            conditions, respectively.
        source : array (g.num_cells) of source (positive) or sink (negative) terms.
        Parameters
        ----------
        g : grid, or a subclass, with geometry fields computed.
        data: dictionary to store the data.

        Return
        ------
        matrix: sparse csr (g.num_cells, g_num_cells)
            Upwind matrix obtained from the discretization.
        rhs: array (g_num_cells)
            Right-hand side which contains the boundary conditions.

        Examples
        --------
        data = {'discharge': u, 'bc': bnd, 'bc_val': bnd_val}
        advect = upwind.Upwind()
        U, rhs = advect.matrix_rhs(g, data)

        data = {'deltaT': advect.cfl(g, data)}
        M, _ = mass.MassMatrix().matrix_rhs(g, data)

        M_minus_U = M - U
        invM = mass.MassMatrix().inv(M)

        # Loop over the time
        for i in np.arange( N ):
            conc = invM.dot((M_minus_U).dot(conc) + rhs)

        """
        if g.dim == 0:
            return sps.csr_matrix([0]), [0]

        param = data['param']
        discharge = param.get_discharge()
        bc = param.get_bc(self)
        bc_val = param.get_bc_val(self)

        has_bc = not(bc is None or bc_val is None)

        # Compute the face flux respect to the real direction of the normals
        indices = g.cell_faces.indices
        flow_faces = g.cell_faces.copy()
        flow_faces.data *= discharge[indices]

        # Retrieve the faces boundary and their numeration in the flow_faces
        # We need to impose no-flow for the inflow faces without boundary
        # condition
        mask = np.unique(indices, return_index=True)[1]
        bc_neu = g.get_boundary_faces()

        if has_bc:
            # If boundary conditions are imposed remove the faces from this
            # procedure.
            bc_dir = np.where(bc.is_dir)[0]
            bc_neu = np.setdiff1d(bc_neu, bc_dir, assume_unique=True)
            bc_dir = mask[bc_dir]

            # Remove Dirichlet inflow
            inflow = flow_faces.copy()

            inflow.data[bc_dir] = inflow.data[bc_dir].clip(max=0)
            flow_faces.data[bc_dir] = flow_faces.data[bc_dir].clip(min=0)

        # Remove all Neumann
        bc_neu = mask[bc_neu]
        flow_faces.data[bc_neu] = 0

        # Determine the outflow faces
        if_faces = flow_faces.copy()
        if_faces.data = np.sign(if_faces.data)

        # Compute the inflow/outflow related to the cells of the problem
        flow_faces.data = flow_faces.data.clip(min=0)
        flow_cells = if_faces.transpose() * flow_faces
        flow_cells.tocsr()

        if not has_bc:
            return flow_cells, np.zeros(g.num_cells)

        # Impose the boundary conditions
        bc_val_dir = np.zeros(g.num_faces)
        if np.any(bc.is_dir):
            is_dir = np.where(bc.is_dir)[0]
            bc_val_dir[is_dir] = bc_val[is_dir]

        # We assume that for Neumann boundary condition a positive 'bc_val'
        # represents an outflow for the domain. A negative 'bc_val' represents
        # an inflow for the domain.
        bc_val_neu = np.zeros(g.num_faces)
        if np.any(bc.is_neu):
            is_neu = np.where(bc.is_neu)[0]
            bc_val_neu[is_neu] = bc_val[is_neu]

        return flow_cells, - inflow.transpose() * bc_val_dir \
            - np.abs(g.cell_faces.transpose()) * bc_val_neu

#------------------------------------------------------------------------------#

    def cfl(self, g, data):
        """
        Return the time step according to the CFL condition.
        Note: the vector field is assumed to be given as the normal velocity,
        weighted with the face area, at each face.

        The name of data in the input dictionary (data) are:
        discharge : array (g.num_faces)
            Normal velocity at each face, weighted by the face area.

        Parameters
        ----------
        g : grid, or a subclass, with geometry fields computed.
        data: dictionary to store the data.

        Return
        ------
        deltaT: time step according to CFL condition.

        """
        if g.dim == 0:
            return np.inf
        # Retrieve the data, only "discharge" is mandatory
        param = data['param']
        discharge = param.get_discharge()
        aperture = param.get_aperture()
        phi = param.get_porosity()

        faces, cells, _ = sps.find(g.cell_faces)

        # Detect and remove the faces which have zero in discharge
        not_zero = ~np.isclose(np.zeros(faces.size), discharge[faces], atol=0)
        if not np.any(not_zero):
            return np.inf

        cells = cells[not_zero]
        faces = faces[not_zero]

        # Compute discrete distance cell to face centers
        dist_vector = g.face_centers[:, faces] - g.cell_centers[:, cells]
        # Element-wise scalar products between the distance vectors and the
        # normals
        dist = np.einsum('ij,ij->j', dist_vector, g.face_normals[:, faces])
        # Since discharge is multiplied by the aperture, we get rid of it!!!!
        # Additionally we consider the phi (porosity) and the cell-mapping
        coeff = (aperture * phi)[cells]
        # deltaT is deltaX/discharge with coefficient
        return np.amin(np.abs(np.divide(dist, discharge[faces])) * coeff)

#------------------------------------------------------------------------------#

    def discharge(self, g, beta, cell_apertures=None):
        """
        Return the normal component of the velocity, for each face, weighted by
        the face area and aperture.

        Parameters
        ----------
        g : grid, or a subclass, with geometry fields computed.
        beta: (3x1) array which represents the constant velocity.
        cell_apertures: (g.num_faces) array of apertures

        Return
        ------
        discharge : array (g.num_faces)
            Normal velocity at each face, weighted by the face area.

        """
        if cell_apertures is None:
            face_apertures = np.ones(g.num_faces)
        else:
            face_apertures = abs(g.cell_faces) * cell_apertures
            r, _, _ = sps.find(g.cell_faces)
            face_apertures = face_apertures / np.bincount(r)

        beta = np.asarray(beta)
        assert beta.size == 3

        if g.dim == 0:
            dot_prod = np.dot(g.face_normals.ravel('F'), face_apertures * beta)
            return np.atleast_1d(dot_prod)

        return np.array([np.dot(n, a * beta)
                         for n, a in zip(g.face_normals.T, face_apertures)])

#------------------------------------------------------------------------------#
<<<<<<< HEAD

    def outflow(self, g, data):
        if g.dim == 0:
            return sps.csr_matrix([0])

        param = data['param']
        discharge = param.get_discharge()
        bc = param.get_bc(self)
        bc_val = param.get_bc_val(self)

        has_bc = not(bc is None or bc_val is None)

        # Compute the face flux respect to the real direction of the normals
        indices = g.cell_faces.indices
        flow_faces = g.cell_faces.copy()
        flow_faces.data *= discharge[indices]

        # Retrieve the faces boundary and their numeration in the flow_faces
        # We need to impose no-flow for the inflow faces without boundary
        # condition
        mask = np.unique(indices, return_index=True)[1]
        bc_neu = g.get_domain_boundary_faces()

        if has_bc:
            # If boundary conditions are imposed remove the faces from this
            # procedure.
            bc_dir = np.where(bc.is_dir)[0]
            bc_neu = np.setdiff1d(bc_neu, bc_dir, assume_unique=True)
            bc_dir = mask[bc_dir]

            # Remove Dirichlet inflow
            inflow = flow_faces.copy()

            inflow.data[bc_dir] = inflow.data[bc_dir].clip(max=0)
            flow_faces.data[bc_dir] = flow_faces.data[bc_dir].clip(min=0)

        # Remove all Neumann
        bc_neu = mask[bc_neu]
        flow_faces.data[bc_neu] = 0

        # Determine the outflow faces
        if_faces = flow_faces.copy()
        if_faces.data = np.sign(if_faces.data)

        outflow_faces = if_faces.indices[if_faces.data > 0]
        outflow_faces = np.intersect1d(outflow_faces,
                                       g.get_domain_boundary_faces(),
                                       assume_unique=True)

        # va tutto bene se ho neumann omogeneo
        # gli outflow sono positivi

        if_outflow_faces = if_faces.copy()
        if_outflow_faces.data[:] = 0
        if_outflow_faces.data[np.in1d(if_faces.indices, outflow_faces)] = 1

        if_outflow_cells = if_outflow_faces.transpose() * flow_faces
        if_outflow_cells.tocsr()

        return if_outflow_cells

#------------------------------------------------------------------------------#

class UpwindCoupling(AbstractCoupling):

#------------------------------------------------------------------------------#

    def __init__(self, discr):
        self.discr_ndof = discr.ndof
=======
    
    
class UpwindCoupling(AbstractCoupling):
    """
    Coupling discretization for the Upwind.
    """
#------------------------------------------------------------------------------#

    def __init__(self, solver):
        self.solver = solver
>>>>>>> 7b1e15f1

#------------------------------------------------------------------------------#

    def matrix_rhs(self, g_h, g_l, data_h, data_l, data_edge):
        """
        Construct the matrix (and right-hand side) for the coupling conditions.
        Note: the right-hand side is not implemented now.

        Parameters:
            g_h: grid of higher dimension
            g_l: grid of lower dimension
            data_h: dictionary which stores the data for the higher dimensional
                grid
            data_l: dictionary which stores the data for the lower dimensional
                grid
            data: dictionary which stores the data for the edges of the grid
                bucket

        Returns:
            cc: block matrix which store the contribution of the coupling
                condition. See the abstract coupling class for a more detailed
                description.
        """

        # Normal component of the velocity from the higher dimensional grid
        discharge = data_edge['param'].get_discharge()

        # Retrieve the number of degrees of both grids
        # Create the block matrix for the contributions
        dof, cc = self.create_block_matrix(g_h, g_l)

        # 1d-1d
        if g_h.dim == g_l.dim:
            # Remember that face_cells are really cell-cell connections
            # in this case
            cells_l, cells_h = data_edge['face_cells'].nonzero()
            diag_cc11 = np.zeros(g_l.num_cells)
            diag_cc00 = np.zeros(g_h.num_cells)
            d_00 = np.bincount(cells_h, np.sign(discharge.clip(min=0)) * discharge,
                               minlength=g_h.num_cells)
            d_11 = np.bincount(cells_l, np.sign(discharge.clip(max=0)) * discharge,
                               minlength=g_l.num_cells)
            np.add.at(diag_cc00, range(g_h.num_cells), d_00)
            np.add.at(diag_cc11, range(g_l.num_cells), d_11)
        else:
            # Recover the information for the grid-grid mapping
            cells_l, faces_h, _ = sps.find(data_edge['face_cells'])

            # Recover the correct sign for the velocity
            faces, _, sgn = sps.find(g_h.cell_faces)
            sgn = sgn[np.unique(faces, return_index=True)[1]]
            discharge = sgn[faces_h] * discharge[faces_h]

            # Determine which are the corresponding cells of the faces_h
            cell_faces_h = g_h.cell_faces.tocsr()[faces_h, :]
            cells_h = cell_faces_h.nonzero()[1]

            diag_cc11 = np.zeros(g_l.num_cells)
            np.add.at(diag_cc11, cells_l, np.sign(discharge.clip(max=0)) * discharge)

            diag_cc00 = np.zeros(g_h.num_cells)
            np.add.at(diag_cc00, cells_h, np.sign(discharge.clip(min=0)) * discharge)
        # Compute the outflow from the higher to the lower dimensional grid
        cc[1, 0] = sps.coo_matrix((-discharge.clip(min=0), (cells_l, cells_h)),
                                      shape=(dof[1], dof[0]))

        # Compute the inflow from the higher to the lower dimensional grid
        cc[0, 1] = sps.coo_matrix((discharge.clip(max=0), (cells_h, cells_l)),
                                      shape=(dof[0], dof[1]))
<<<<<<< HEAD

=======
            
>>>>>>> 7b1e15f1
        cc[1, 1] = sps.dia_matrix((diag_cc11, 0), shape=(dof[1], dof[1]))

        cc[0, 0] = sps.dia_matrix((diag_cc00, 0), shape=(dof[0], dof[0]))

<<<<<<< HEAD

=======
        
>>>>>>> 7b1e15f1
        if data_h['node_number'] == data_l['node_number']:
            # All contributions to be returned to the same block of the
            # global matrix in this case
            cc = np.array([np.sum(cc, axis=(0,1))])
<<<<<<< HEAD

=======
            
>>>>>>> 7b1e15f1
        return cc

#------------------------------------------------------------------------------#

    def cfl(self, g_h, g_l, data_h, data_l, data_edge):
        """
        Return the time step according to the CFL condition.
        Note: the vector field is assumed to be given as the normal velocity,
        weighted with the face area, at each face.

        The name of data in the input dictionary (data) are:
        discharge : array (g.num_faces)
            Normal velocity at each face, weighted by the face area.

        Parameters:
            g_h: grid of higher dimension
            g_l: grid of lower dimension
            data_h: dictionary which stores the data for the higher dimensional
                grid
            data_l: dictionary which stores the data for the lower dimensional
                grid
            data: dictionary which stores the data for the edges of the grid
                bucket

        Return:
            deltaT: time step according to CFL condition.

        """
        # Retrieve the discharge, which is mandatory
        discharge = data_edge['param'].get_discharge()
        aperture_h = data_h['param'].get_aperture()
        aperture_l = data_l['param'].get_aperture()
        phi_l = data_l['param'].get_porosity()
        if g_h.dim==g_l.dim:
            # More or less same as below, except we have cell_cells in the place
            # of face_cells (see grid_bucket.duplicate_without_dimension).
            phi_h = data_h['param'].get_porosity()
<<<<<<< HEAD
            cells_h, cells_l = data_edge['face_cells'].nonzero()
            not_zero = ~np.isclose(np.zeros(discharge.shape), discharge, atol = 0)
            if not np.any(not_zero):
                return np.Inf

=======
            cells_l, cells_h = data_edge['face_cells'].nonzero()
            not_zero = ~np.isclose(np.zeros(discharge.shape), discharge, atol = 0)
            if not np.any(not_zero):
                return np.Inf
            
>>>>>>> 7b1e15f1
            diff = g_h.cell_centers[:,cells_h]-g_l.cell_centers[:,cells_l]
            dist = np.linalg.norm(diff, 2, axis=0)

            # Use minimum of cell values for convenience
            phi_l = phi_l[cells_l]
            phi_h = phi_h[cells_h]
            apt_h = aperture_h[cells_h]
            apt_l = aperture_l[cells_l]
            coeff = np.minimum(phi_h,phi_l)*np.minimum(apt_h,apt_l)
<<<<<<< HEAD

            return np.amin(np.abs(np.divide(dist, discharge)) * coeff)

=======
            
            return np.amin(np.abs(np.divide(dist, discharge)) * coeff)
        
>>>>>>> 7b1e15f1
        # Recover the information for the grid-grid mapping
        cells_l, faces_h, _ = sps.find(data_edge['face_cells'])

        # Detect and remove the faces which have zero in "discharge"
        not_zero = ~np.isclose(np.zeros(faces_h.size), discharge[faces_h], atol=0)
        if not np.any(not_zero):
            return np.inf

        cells_l = cells_l[not_zero]
        faces_h = faces_h[not_zero]
        # Mapping from faces_h to cell_h
        cell_faces_h = g_h.cell_faces.tocsr()[faces_h, :]
        cells_h = cell_faces_h.nonzero()[1][not_zero]
        # Retrieve and map additional data
        aperture_h = aperture_h[cells_h]
        aperture_l = aperture_l[cells_l]
        phi_l = phi_l[cells_l]
        # Compute discrete distance cell to face centers for the lower
        # dimensional grid
        dist = 0.5 * np.divide(aperture_l, aperture_h)
        # Since discharge is multiplied by the aperture, we get rid of it!!!!
        discharge = np.divide(discharge[faces_h],
                              g_h.face_areas[faces_h]*aperture_h)
        # deltaT is deltaX/discharge with coefficient
        return np.amin(np.abs(np.divide(dist, discharge)) * phi_l)

#------------------------------------------------------------------------------#<|MERGE_RESOLUTION|>--- conflicted
+++ resolved
@@ -2,13 +2,8 @@
 import numpy as np
 import scipy.sparse as sps
 
-<<<<<<< HEAD
 from porepy.numerics.mixed_dim.solver import Solver, SolverMixDim
 from porepy.numerics.mixed_dim.coupler import Coupler
-=======
-
-from porepy.numerics.mixed_dim.solver import Solver
->>>>>>> 7b1e15f1
 from porepy.numerics.mixed_dim.abstract_coupling import AbstractCoupling
 
 #------------------------------------------------------------------------------#
@@ -270,7 +265,6 @@
                          for n, a in zip(g.face_normals.T, face_apertures)])
 
 #------------------------------------------------------------------------------#
-<<<<<<< HEAD
 
     def outflow(self, g, data):
         if g.dim == 0:
@@ -340,18 +334,6 @@
 
     def __init__(self, discr):
         self.discr_ndof = discr.ndof
-=======
-    
-    
-class UpwindCoupling(AbstractCoupling):
-    """
-    Coupling discretization for the Upwind.
-    """
-#------------------------------------------------------------------------------#
-
-    def __init__(self, solver):
-        self.solver = solver
->>>>>>> 7b1e15f1
 
 #------------------------------------------------------------------------------#
 
@@ -421,29 +403,15 @@
         # Compute the inflow from the higher to the lower dimensional grid
         cc[0, 1] = sps.coo_matrix((discharge.clip(max=0), (cells_h, cells_l)),
                                       shape=(dof[0], dof[1]))
-<<<<<<< HEAD
-
-=======
-            
->>>>>>> 7b1e15f1
+
         cc[1, 1] = sps.dia_matrix((diag_cc11, 0), shape=(dof[1], dof[1]))
 
         cc[0, 0] = sps.dia_matrix((diag_cc00, 0), shape=(dof[0], dof[0]))
 
-<<<<<<< HEAD
-
-=======
-        
->>>>>>> 7b1e15f1
         if data_h['node_number'] == data_l['node_number']:
             # All contributions to be returned to the same block of the
             # global matrix in this case
             cc = np.array([np.sum(cc, axis=(0,1))])
-<<<<<<< HEAD
-
-=======
-            
->>>>>>> 7b1e15f1
         return cc
 
 #------------------------------------------------------------------------------#
@@ -481,19 +449,11 @@
             # More or less same as below, except we have cell_cells in the place
             # of face_cells (see grid_bucket.duplicate_without_dimension).
             phi_h = data_h['param'].get_porosity()
-<<<<<<< HEAD
-            cells_h, cells_l = data_edge['face_cells'].nonzero()
-            not_zero = ~np.isclose(np.zeros(discharge.shape), discharge, atol = 0)
-            if not np.any(not_zero):
-                return np.Inf
-
-=======
             cells_l, cells_h = data_edge['face_cells'].nonzero()
             not_zero = ~np.isclose(np.zeros(discharge.shape), discharge, atol = 0)
             if not np.any(not_zero):
                 return np.Inf
-            
->>>>>>> 7b1e15f1
+
             diff = g_h.cell_centers[:,cells_h]-g_l.cell_centers[:,cells_l]
             dist = np.linalg.norm(diff, 2, axis=0)
 
@@ -503,15 +463,8 @@
             apt_h = aperture_h[cells_h]
             apt_l = aperture_l[cells_l]
             coeff = np.minimum(phi_h,phi_l)*np.minimum(apt_h,apt_l)
-<<<<<<< HEAD
-
             return np.amin(np.abs(np.divide(dist, discharge)) * coeff)
 
-=======
-            
-            return np.amin(np.abs(np.divide(dist, discharge)) * coeff)
-        
->>>>>>> 7b1e15f1
         # Recover the information for the grid-grid mapping
         cells_l, faces_h, _ = sps.find(data_edge['face_cells'])
 

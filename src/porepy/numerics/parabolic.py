import numpy as np
import logging
import time
import scipy.sparse as sps

import porepy as pp

logger = logging.getLogger(__name__)


class ParabolicModel:
    """
    Base class for solving general pde problems. This class solves equations of
    the type:
    dT/dt + v*\nabla T - \nabla K \nabla T = q

    Init:
    - gb (Grid/GridBucket) Grid or grid bucket for the problem
    - physics (string) Physics key word. See Parameters class for valid physics

    Functions:
    data(): returns data dictionary. Is only used for single grids (I.e. not
            GridBucket)
    solve(): solve problem
    step(): take one time step
    update(t): update parameters to time t
    reassemble(): reassemble matrices and right hand side
    solver(): initiate solver (see numerics.pde_solver)
    advective_disc(): discretization of the advective term
    diffusive_disc(): discretization of the diffusive term
    soruce_disc(): discretization of the source term, q
    space_disc(): returns one or more of the above discretizations. If
                  advective_disc(), source_disc() are returned we solve
                  the problem without diffusion
    time_disc(): returns the time discretization
    initial_condition(): returns the initial condition for global variable
    grid(): returns the grid bucket for the problem
    time_step(): returns time step length
    end_time(): returns end time
    save(save_every=1): save solution. Parameter: save_every, save only every
                                                  save_every time steps

    Example:
    # We create a problem with default data, neglecting the advective term

    class ExampleProblem(ParabolicProblem):
        def __init__(self, gb):
            self._g = gb
            ParabolicProblem.__init__(self)

        def space_disc(self):
            return self.source_disc(), self.diffusive_discr()
    gb = meshing.cart_grid([], [10,10], physdims=[1,1])
    for g, d in gb:
        d['problem'] = ParabolicData(g, d)
    problem = ExampleProblem(gb)
    problem.solve()
    """

    def __init__(
        self,
        gb,
        physics="transport",
        time_step=1.0,
        end_time=1.0,
        callback=None,
        **kwargs
    ):
        self._gb = gb
        self.is_GridBucket = isinstance(self._gb, pp.GridBucket)
        self.physics = physics
        self._data = kwargs.get("data", dict())
        self._time_step = time_step
        self._end_time = end_time

        self.callback = callback

        # A hack to make parabolic work with different number of mortars
        # I.e., if we have only advective or only diffusive, we have 1
        # set of mortars, while if we have both advective and diffusive we have
        # two sets
        self.advective_term = True
        self.diffusive_term = True
        discs = self.space_disc()
        if not isinstance(discs, tuple):
            discs = [discs]

        self.advective_term = False
        self.diffusive_term = False
        for d in discs:
            if isinstance(d, pp.Upwind) or isinstance(d, pp.UpwindMixedDim):
                self.advective_term = True
            if isinstance(d, pp.Tpfa) or isinstance(d, pp.TpfaMixedDim):
                self.diffusive_term = True

        self._set_data()

        self._solver = self.solver()

        logger.info("Create exporter")
        tic = time.time()
        file_name = kwargs.get("file_name", "solution")
        folder_name = kwargs.get("folder_name", "results")
        self.exporter = pp.Exporter(self._gb, file_name, folder_name)
        logger.info("Done. Elapsed time: " + str(time.time() - tic))

        self.x_name = "solution"
        self._time_disc = self.time_disc()

    def data(self):
        "Get data dictionary"
        return self._data

    def _set_data(self):
        if self.is_GridBucket:
            for _, d in self.grid():
                d["deltaT"] = self.time_step()
        else:
            self.data()["deltaT"] = self.time_step()

    def solve(self, save_as=None, save_every=1):
        """Solve problem

        Arguments:
        save_as (string), defaults to None. If a string is given, the solution
                          variable is saved to a vtk-file as save_as
        save_every (int), defines which time steps to save. save_every=2 will
                          store every second time step.
        """
        tic = time.time()
        logger.info("Solve problem")
        s = self._solver.solve(save_as, save_every)
        logger.info("Done. Elapsed time: " + str(time.time() - tic))
        return s

    def step(self):
        "Take one time step"
        return self._solver.step()

    def update(self, t):
        "Update parameters to time t"
        if self.is_GridBucket:
            for g, d in self.grid():
                d[self.physics + "_data"].update(t)
        else:
            self.data()[self.physics + "_data"].update(t)

        if self.callback is not None:
            self.callback(self)

    def split(self, x_name="solution", mortar_key="mortar_solution"):
        self.x_name = x_name
        self._time_disc.split(self.grid(), self.x_name, self._solver.p, mortar_key)

    def reassemble(self):
        "Reassemble matrices and rhs"
        return self._solver.reassemble()

    def solver(self):
        "Initiate solver"
        return pp.Implicit(self)

    def advective_disc(self):
        "Discretization of fluid_density*fluid_specific_heat * v * \nabla T"

        class WeightedUpwindDisc(pp.Upwind):
            def __init__(self):
                self.physics = "transport"

            def matrix_rhs(self, g, data):
                lhs, rhs = pp.Upwind.matrix_rhs(self, g, data)
                factor = data["param"].fluid_specific_heat * data["param"].fluid_density
                lhs *= factor
                rhs *= factor
                return lhs, rhs

        class WeightedUpwindCoupler(pp.UpwindCoupling):
            def __init__(self, discr):
                self.physics = "transport"
                pp.UpwindCoupling.__init__(self, discr)

            def matrix_rhs(self, matrix, g_h, g_l, data_h, data_l, data_edge):
                cc = pp.UpwindCoupling.matrix_rhs(
                    self, matrix, g_h, g_l, data_h, data_l, data_edge
                )
                factor = (
                    data_h["param"].fluid_specific_heat * data_h["param"].fluid_density
                )
                return (cc - matrix) * factor + matrix

        class WeightedUpwindMixedDim(pp.UpwindMixedDim):
            def __init__(self, has_diffusive_term):
                self.physics = "transport"

                self.discr = WeightedUpwindDisc()
                self.discr_ndof = self.discr.ndof
                self.coupling_conditions = WeightedUpwindCoupler(self.discr)
                if has_diffusive_term:
                    coupling_conditions = [self.coupling_conditions, None]
                else:
                    coupling_conditions = self.coupling_conditions
                self.solver = pp.numerics.mixed_dim.coupler.Coupler(
                    self.discr, coupling_conditions
                )

        if self.is_GridBucket:
            upwind_discr = WeightedUpwindMixedDim(self.diffusive_term)
        else:
            upwind_discr = WeightedUpwindDisc()
        return upwind_discr

    def diffusive_disc(self):
        "Discretization of term \nabla K \nabla T"

        class DiffusiveMixedDim(pp.TpfaMixedDim):
            def __init__(self, physics="flow", has_advective_term=False):
                pp.TpfaMixedDim.__init__(self, physics=physics)
                if has_advective_term:
                    self.coupling_conditions = [None, self.coupling_conditions]
                self.solver = pp.numerics.mixed_dim.coupler.Coupler(
                    self.discr, self.coupling_conditions
                )

        if self.is_GridBucket:
            diffusive_discr = DiffusiveMixedDim(self.physics, self.advective_term)
        else:
            diffusive_discr = pp.Tpfa(physics=self.physics)
        return diffusive_discr

    def source_disc(self):
        "Discretization of source term, q"
        if self.is_GridBucket:
            coupling = self._has_advective_diffusive()
            return pp.IntegralMixedDim(physics=self.physics, coupling=coupling)
        else:
            return pp.Integral(physics=self.physics)

    def space_disc(self):
        """Space discretization. Returns the discretization terms that should be
        used in the model"""
        return self.advective_disc(), self.diffusive_disc(), self.source_disc()

    def time_disc(self):
        """
        Returns the time discretization.
        """

        class TimeDisc(pp.MassMatrix):
            def __init__(self, deltaT):
                self.deltaT = deltaT

            def matrix_rhs(self, g, data):
                ndof = g.num_cells
                aperture = data["param"].get_aperture()
                coeff = g.cell_volumes * aperture / self.deltaT

                factor_fluid = (
                    data["param"].fluid_specific_heat
                    * data["param"].fluid_density
                    * data["param"].porosity
                )
                factor_rock = (
                    data["param"].rock_specific_heat
                    * data["param"].rock_density
                    * (1 - data["param"].porosity)
                )
                factor = sps.dia_matrix(
                    (factor_fluid + factor_rock, 0), shape=(ndof, ndof)
                )

                lhs = sps.dia_matrix((coeff, 0), shape=(ndof, ndof))
                rhs = np.zeros(ndof)
                return factor * lhs, factor * rhs

        single_dim_discr = TimeDisc(self.time_step())
        if self.is_GridBucket:
            coupling = self._has_advective_diffusive()
            time_discretization = pp.numerics.mixed_dim.coupler.Coupler(
                single_dim_discr, coupling
            )
        else:
            time_discretization = TimeDisc(self.time_step())
        return time_discretization

    def initial_condition(self):
        "Returns initial condition for global variable"
        if self.is_GridBucket:
            for _, d in self.grid():
                d[self.physics] = d[self.physics + "_data"].initial_condition()
            global_variable = self.time_disc().merge(self.grid(), self.physics)
        else:
            global_variable = self._data[self.physics + "_data"].initial_condition()
        return global_variable

    def grid(self):
        "Returns grid/grid_bucket"
        return self._gb

    def time_step(self):
        "Returns the time step"
        return self._time_step

    def end_time(self):
        "Returns the end time"
        return self._end_time

<<<<<<< HEAD
    def save(self, variables=None, save_every=1):
        if variables is None:
            self.exporter.write_vtk()
        else:
            if not self.is_GridBucket:
                variables = {k: self._data[k] for k in variables \
                                                             if k in self._data}

            time = self._solver.data['times'][::save_every].copy()

            for time_step, current_time in enumerate(time):
                for v in variables:
                    v_data = self._solver.data[self.physics][time_step]
                    self._time_disc.split(self.grid(), v, v_data)
                self.exporter.write_vtk(variables, time_step=time_step)
            self.exporter.write_pvd(time)
=======
    def _has_advective_diffusive(self):
        if self.advective_term and self.diffusive_term:
            coupling = [None, None]
        elif self.advective_term or self.diffusive_term:
            coupling = [None]
        else:
            coupling = []
        return coupling

>>>>>>> 2941a07f

class ParabolicDataAssigner:
    """
    Base class for assigning valid data to a grid.
    Init:
    - g    (Grid) Grid that data should correspond to
    - d    (dictionary) data dictionary that data will be assigned to
    - physics (string) Physics key word. See Parameters class for valid physics

    Functions:
        update(t): Update source and bc term to time t
        bc: Set boundary condition
        bc_val(t): boundary condition value at time t
        initial_condition(): initial condition for problem
        source(): source term for problem
        porosity(): porosity of each cell
        diffusivity(): second order diffusivity tensor
        aperture(): the aperture of each cell
        rock_specific_heat(): Specific heat of the rock. Constant.
        fluid_specific_heat(): Specific heat of the fluid. Constant.
        rock_density(): Density of the rock. Constant.
        fluid_density(): Density of the fluid. Constant.
        data(): returns data dictionary
        grid(): returns the grid g

    Example:
    # We set an inflow and outflow boundary condition by overloading the
    # bc_val term
    class ExampleData(ParabolicData):
        def __init__(g, d):
            ParabolicData.__init__(self, g, d)
        def bc_val(self):
            left = self.grid().nodes[0] < 1e-6
            right = self.grid().nodes[0] > 1 - 1e-6
            val = np.zeros(g.num_faces)
            val[left] = 1
            val[right] = -1
            return val
    gb = meshing.cart_grid([], [10,10], physdims=[1,1])
    for g, d in gb:
        d['problem'] = ExampleData(g, d)
    """

    def __init__(self, g, data, physics="transport"):
        self._g = g
        self._data = data
        self.physics = physics
        self._set_data()

    def update(self, t):
        "Update source and bc_val term to time step t"
        source = self.source(t)
        bc_val = self.bc_val(t)
        self.data()["param"].set_source(self.physics, source)
        self.data()["param"].set_bc_val(self.physics, bc_val)

    def bc(self):
        "Define boundary condition"
        return pp.BoundaryCondition(self.grid())

    def bc_val(self, t):
        "Returns boundary condition values at time t"
        return np.zeros(self.grid().num_faces)

    def initial_condition(self):
        "Returns initial condition"
        return np.zeros(self.grid().num_cells)

    def source(self, t):
        "Returns source term"
        return np.zeros(self.grid().num_cells)

    def porosity(self):
        """Returns apperture of each cell. If None is returned, default
        Parameter class value is used"""
        return None

    def diffusivity(self):
        "Returns diffusivity tensor"
        kxx = np.ones(self.grid().num_cells)
        return pp.SecondOrderTensor(self.grid().dim, kxx)

    def aperture(self):
        """Returns apperture of each cell. If None is returned, default
        Parameter class value is used"""
        return None

    def rock_specific_heat(self):
        """ Returns *constant* specific heat capacity of rock. If None is
        returned, default Parameter class value is used.
        """
        return None

    def fluid_specific_heat(self):
        """ Returns *constant* specific heat capacity of fluid. If None is
        returned, default Parameter class value is used.
        """
        return None

    def rock_density(self):
        """ Returns *constant* density of rock. If None is
        returned, default Parameter class value is used.
        """
        return None

    def fluid_density(self):
        """ Returns *constant* density of fluid. If None is
        returned, default Parameter class value is used.
        """
        return None

    def data(self):
        "Returns data dictionary"
        return self._data

    def grid(self):
        "Returns grid"
        return self._g

    def _set_data(self):
        """Create a Parameter object and assign data based on the returned
        values from the functions (e.g., self.source(t))
        """
        if "param" not in self._data:
            self._data["param"] = pp.Parameters(self.grid())
        self._data["param"].set_tensor(self.physics, self.diffusivity())
        self._data["param"].set_bc(self.physics, self.bc())
        self._data["param"].set_bc_val(self.physics, self.bc_val(0.0))
        self._data["param"].set_source(self.physics, self.source(0.0))

        if self.porosity() is not None:
            self._data["param"].set_porosity(self.porosity())
        if self.aperture() is not None:
            self._data["param"].set_aperture(self.aperture())
        if self.rock_specific_heat() is not None:
            self._data["param"].set_rock_specific_heat(self.rock_specific_heat())
        if self.fluid_specific_heat() is not None:
            self._data["param"].set_fluid_specific_heat(self.fluid_specific_heat())
        if self.rock_density() is not None:
            self._data["param"].set_rock_density(self.rock_density())
        if self.fluid_density() is not None:
            self._data["param"].set_fluid_density(self.fluid_density())<|MERGE_RESOLUTION|>--- conflicted
+++ resolved
@@ -304,7 +304,6 @@
         "Returns the end time"
         return self._end_time
 
-<<<<<<< HEAD
     def save(self, variables=None, save_every=1):
         if variables is None:
             self.exporter.write_vtk()
@@ -321,7 +320,7 @@
                     self._time_disc.split(self.grid(), v, v_data)
                 self.exporter.write_vtk(variables, time_step=time_step)
             self.exporter.write_pvd(time)
-=======
+
     def _has_advective_diffusive(self):
         if self.advective_term and self.diffusive_term:
             coupling = [None, None]
@@ -331,7 +330,6 @@
             coupling = []
         return coupling
 
->>>>>>> 2941a07f
 
 class ParabolicDataAssigner:
     """
